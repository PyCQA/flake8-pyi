Change Log
----------

unreleased
~~~~~~~~~~

<<<<<<< HEAD
* detect usage of non-integer indices in sys.version_info checks
=======
* extend Y010 to check async functions in addition to normal functions 
>>>>>>> 8732e453
* introduce Y093 (require using TypeAlias for type aliases)
* introduce Y017 (disallows assignments with multiple targets or non-name targets)
* extend Y001 to cover ParamSpec and TypeVarTuple in addition to TypeVar
* introduce Y016 (duplicate union member)
* support Python 3.10
* discontinue support for Python 3.6

20.10.0
~~~~~~~

* support Python 3.9

20.5.0
~~~~~~

* support flake8 3.8.0
* introduce Y091 (function body must not contain "raise")
* introduce Y015 (attribute must not have a default value other than "...")
* introduce Y092 (top-level attribute must not have a default value)

19.3.0
~~~~~~

* update pyflakes dependency

19.2.0
~~~~~~~

* support Python 3.7
* add a check for non-ellipsis, non-typed arguments
* add checks for checking empty classes
* use --stdin-display-name as the filename when reading from stdin

18.3.1
~~~~~~

* introduce Y011

18.3.0
~~~~~~

* (release herp derp, don't use)

17.3.0
~~~~~~

* introduce Y001 - Y010
* introduce optional Y090

17.1.0
~~~~~~

* handle ``del`` statements in stub files

16.12.2
~~~~~~~

* handle annotated assignments in 3.6+ with forward reference support

16.12.1
~~~~~~~

* handle forward references during subclassing on module level

* handle forward references during type aliasing assignments on module level

16.12.0
~~~~~~~

* first published version

* date-versioned<|MERGE_RESOLUTION|>--- conflicted
+++ resolved
@@ -4,11 +4,8 @@
 unreleased
 ~~~~~~~~~~
 
-<<<<<<< HEAD
 * detect usage of non-integer indices in sys.version_info checks
-=======
 * extend Y010 to check async functions in addition to normal functions 
->>>>>>> 8732e453
 * introduce Y093 (require using TypeAlias for type aliases)
 * introduce Y017 (disallows assignments with multiple targets or non-name targets)
 * extend Y001 to cover ParamSpec and TypeVarTuple in addition to TypeVar
