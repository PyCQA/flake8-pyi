Change Log
----------

unreleased
~~~~~~~~~~

<<<<<<< HEAD
* introduce Y018 (detect unused TypeVars)
=======
* extend Y010 to check async functions in addition to normal functions 
>>>>>>> 8732e453
* introduce Y093 (require using TypeAlias for type aliases)
* introduce Y017 (disallows assignments with multiple targets or non-name targets)
* extend Y001 to cover ParamSpec and TypeVarTuple in addition to TypeVar
* introduce Y016 (duplicate union member)
* support Python 3.10
* discontinue support for Python 3.6

20.10.0
~~~~~~~

* support Python 3.9

20.5.0
~~~~~~

* support flake8 3.8.0
* introduce Y091 (function body must not contain "raise")
* introduce Y015 (attribute must not have a default value other than "...")
* introduce Y092 (top-level attribute must not have a default value)

19.3.0
~~~~~~

* update pyflakes dependency

19.2.0
~~~~~~~

* support Python 3.7
* add a check for non-ellipsis, non-typed arguments
* add checks for checking empty classes
* use --stdin-display-name as the filename when reading from stdin

18.3.1
~~~~~~

* introduce Y011

18.3.0
~~~~~~

* (release herp derp, don't use)

17.3.0
~~~~~~

* introduce Y001 - Y010
* introduce optional Y090

17.1.0
~~~~~~

* handle ``del`` statements in stub files

16.12.2
~~~~~~~

* handle annotated assignments in 3.6+ with forward reference support

16.12.1
~~~~~~~

* handle forward references during subclassing on module level

* handle forward references during type aliasing assignments on module level

16.12.0
~~~~~~~

* first published version

* date-versioned<|MERGE_RESOLUTION|>--- conflicted
+++ resolved
@@ -4,11 +4,8 @@
 unreleased
 ~~~~~~~~~~
 
-<<<<<<< HEAD
 * introduce Y018 (detect unused TypeVars)
-=======
-* extend Y010 to check async functions in addition to normal functions 
->>>>>>> 8732e453
+* extend Y010 to check async functions in addition to normal functions
 * introduce Y093 (require using TypeAlias for type aliases)
 * introduce Y017 (disallows assignments with multiple targets or non-name targets)
 * extend Y001 to cover ParamSpec and TypeVarTuple in addition to TypeVar
