--- conflicted
+++ resolved
@@ -4,13 +4,10 @@
 unreleased
 ~~~~~~~~~~
 
-<<<<<<< HEAD
 * extend Y010 to cover what was previously included in Y090 (disallow
   assignments in ``__init__`` methods) and Y091 (disallow ``raise``
   statements)
-=======
 * detect usage of non-integer indices in sys.version_info checks
->>>>>>> 7644effb
 * extend Y010 to check async functions in addition to normal functions 
 * introduce Y093 (require using TypeAlias for type aliases)
 * introduce Y017 (disallows assignments with multiple targets or non-name targets)
