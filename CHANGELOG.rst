Change Log
----------

unreleased
~~~~~~~~~~

* ``attrs`` is no longer a dependency
* ``ast_decompiler`` has been
  added as a dependency on Python 3.8 and 3.7
* remove Y092 (top-level attribute must not have a default value)
* introduce Y021 (docstrings should not be included in stubs)
* introduce Y020 (never use quoted annotations in stubs)
* extend Y010 to cover what was previously included in Y090 (disallow
  assignments in ``__init__`` methods) and Y091 (disallow ``raise``
  statements). The previous checks were disabled by default.
* detect usage of non-integer indices in sys.version_info checks
* extend Y010 to check async functions in addition to normal functions 
* introduce Y026 (require using TypeAlias for type aliases)
* introduce Y017 (disallows assignments with multiple targets or non-name targets)
* extend Y001 to cover ParamSpec and TypeVarTuple in addition to TypeVar
* introduce Y018 (detect unused TypeVars)
* introduce Y019 (detect TypeVars that should be _typeshed.Self, but aren't)
* introduce Y016 (duplicate union member)
* introduce Y028 (Use class-based syntax for NamedTuples)
* support Python 3.10
* discontinue support for Python 3.6
* introduce Y022 (prefer stdlib classes over ``typing`` aliases)
* introduce Y023 (prefer ``typing`` over ``typing_extensions``)
* introduce Y024 (prefer ``typing.NamedTuple`` to ``collections.namedtuple``)
* introduce Y025 (always alias ``collections.abc.Set``)
<<<<<<< HEAD
* introduce Y027 (Python 2-incompatible extension of Y022)
=======
* all errors are now enabled by default
>>>>>>> 487255ff

20.10.0
~~~~~~~

* support Python 3.9

20.5.0
~~~~~~

* support flake8 3.8.0
* introduce Y091 (function body must not contain "raise")
* introduce Y015 (attribute must not have a default value other than "...")
* introduce Y092 (top-level attribute must not have a default value)

19.3.0
~~~~~~

* update pyflakes dependency

19.2.0
~~~~~~~

* support Python 3.7
* add a check for non-ellipsis, non-typed arguments
* add checks for checking empty classes
* use --stdin-display-name as the filename when reading from stdin

18.3.1
~~~~~~

* introduce Y011

18.3.0
~~~~~~

* (release herp derp, don't use)

17.3.0
~~~~~~

* introduce Y001 - Y010
* introduce optional Y090

17.1.0
~~~~~~

* handle ``del`` statements in stub files

16.12.2
~~~~~~~

* handle annotated assignments in 3.6+ with forward reference support

16.12.1
~~~~~~~

* handle forward references during subclassing on module level

* handle forward references during type aliasing assignments on module level

16.12.0
~~~~~~~

* first published version

* date-versioned<|MERGE_RESOLUTION|>--- conflicted
+++ resolved
@@ -28,11 +28,8 @@
 * introduce Y023 (prefer ``typing`` over ``typing_extensions``)
 * introduce Y024 (prefer ``typing.NamedTuple`` to ``collections.namedtuple``)
 * introduce Y025 (always alias ``collections.abc.Set``)
-<<<<<<< HEAD
 * introduce Y027 (Python 2-incompatible extension of Y022)
-=======
 * all errors are now enabled by default
->>>>>>> 487255ff
 
 20.10.0
 ~~~~~~~
