--- conflicted
+++ resolved
@@ -4,12 +4,9 @@
 unreleased
 ~~~~~~~~~~
 
-<<<<<<< HEAD
 * remove Y092 (top-level attribute must not have a default value)
-=======
 * introduce Y021 (docstrings should not be included in stubs)
 * introduce Y020 (never use quoted annotations in stubs)
->>>>>>> 3f6b4b61
 * extend Y010 to cover what was previously included in Y090 (disallow
   assignments in ``__init__`` methods) and Y091 (disallow ``raise``
   statements). The previous checks were disabled by default.
