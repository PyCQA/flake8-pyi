--- conflicted
+++ resolved
@@ -4,16 +4,12 @@
 unreleased
 ~~~~~~~~~~
 
-<<<<<<< HEAD
-* introduce Y018 (detect unused TypeVars)
-* extend Y010 to check async functions in addition to normal functions
-=======
 * detect usage of non-integer indices in sys.version_info checks
 * extend Y010 to check async functions in addition to normal functions 
->>>>>>> 7644effb
 * introduce Y093 (require using TypeAlias for type aliases)
 * introduce Y017 (disallows assignments with multiple targets or non-name targets)
 * extend Y001 to cover ParamSpec and TypeVarTuple in addition to TypeVar
+* introduce Y018 (detect unused TypeVars)
 * introduce Y016 (duplicate union member)
 * support Python 3.10
 * discontinue support for Python 3.6
