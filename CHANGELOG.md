# Changelog

flake8-pyi uses Calendar Versioning (CalVer).

## Unreleased

### Breaking Changes

* Previously, flake8-pyi monkey patched flake8's F821 (undefined name) check to
  avoid false positives in stub files. This monkey patch has been removed.
  Instead, we now recommend to disable F821 when running flake8 on stub files.
* Remove the now unnecessary `--no-pyi-aware-file-checker` option.

<<<<<<< HEAD
New error codes:
* Y068: Don't use `@override` in stub files.
* Y092: Pseudo-protocols should not be used as argument types.
=======
### New Error Codes

* Y068: Don't use `@override` in stub files

## 25.5.0

### New Error Codes
>>>>>>> 64187dad

* Y067: Don't use `Incomplete | None = None`
* Y091: Protocol method parameters should not be positional-or-keyword

<<<<<<< HEAD
New error codes:
* Y067: Don't use `Incomplete | None = None`.
* Y091: Protocol method parameters should not be positional-or-keyword.
=======
### Changed Error Codes
>>>>>>> 64187dad

* Y011, Y015: These checks will now allow all defaults that include an attribute access,
  for example `math.inf` or enum members.

### Other Changes

* Development-only dependencies are now declared using
  [dependency groups](https://packaging.python.org/en/latest/specifications/dependency-groups/)
  rather than
  [optional dependencies](https://packaging.python.org/en/latest/guides/writing-pyproject-toml/#dependencies-and-requirements).
* The plugin now exists as a `flake8_pyi` package rather than a single `pyi.py` file.
* Declare support for Python 3.14

## 24.9.0

### Bugfixes

* Don't emit Y053 for long strings inside `Literal` slices or
  metadata strings inside `Annotated` slices.

### Other Changes

* `flake8-pyi` no longer supports being run using Python 3.8.
  As a result, it not longer depends on the third-party
  `ast_decompiler` package.

## 24.6.0

### Bugfixes

* Allow the use of `typing_extensions.TypeVar` in stubs.
  `typing_extensions.TypeVar` has the *default* parameter,
  which only exists on Python 3.13+ when using `typing.TypeVar`.
* Reduce false positives from Y052 in relation to enum subclasses.

### Other Changes

* Declare support for Python 3.13

## 24.4.1

### New Error Codes

* Y066: When using if/else with `sys.version_info`,
  put the code for new Python versions first

## 24.4.0

### Bugfixes

* Y026: Fix false positive: allow simple assignment to `None` in class scopes
  if the class is known to be an enum class.

## 24.3.1

### New Error Codes

* Y064: Use simpler syntax to define final literal types.
  For example, use `x: Final = 42` instead of `x: Final[Literal[42]]`.
* Y065: Don't use bare `Incomplete` in parameter and return annotations.

### Bugfixes

* Y090: Fix false positive for `tuple[Unpack[Ts]]`.

## 24.3.0

### New Error Codes

* Y063: Use [PEP 570 syntax](https://peps.python.org/pep-0570/) to mark
  positional-only arguments, rather than
  [the older Python 3.7-compatible syntax](https://peps.python.org/pep-0484/#positional-only-arguments)
  described in PEP 484.

## 24.1.0

### New Error Codes

* Y062: Disallow duplicate elements inside `Literal[]` slices

### Changed Error Codes

* Y023: This check now bans more imports from `typing_extensions` now that typeshed has
  dropped support for Python 3.7.
* Y060: Improve error message.
* Y061: This is no longer emitted in situations where Y062 would also be emitted.

### Bugfixes

* Y016: Fix false positive if a method had positional-only parameters (using
  [PEP 570 syntax](https://peps.python.org/pep-0570/) and the first
  positional-or-keyword parameter following the positional-only parameters used
  a custom TypeVar (see #455).
* Y046: Fix false negative where an unused protocol would not be detected if
  the protocol was generic.

### Other Changes

* Support flake8>=7.0.0.

## 23.11.0

### Breaking Changes

* The undocumented `pyi.__version__` and `pyi.PyiTreeChecker.version`
  attributes has been removed. Use `flake8 --version` from the command line, or
  `importlib.metadata.version("flake8_pyi")` at runtime, to determine the
  version of `flake8-pyi` installed at runtime.

### New Error Codes

* Y058: Use `Iterator` rather than `Generator` as the return value
  for simple `__iter__` methods, and `AsyncIterator` rather than
  `AsyncGenerator` as the return value for simple `__aiter__` methods
* Y059: `Generic[]` should always be the last base class, if it is
  present in the bases of a class.
* Y060: Redundant inheritance from `Generic[]`
* Y061: Do not use `None` inside a `Literal[]` slice.
  For example, use `Literal["foo"] | None` instead of `Literal["foo", None]`

### Changed Error Codes

* Y038: This check now flags `from typing_extensions import AbstractSet` as well as
  `from typing import AbstractSet`.
* Y022, Y037: These checks now flag more imports from `typing_extensions`.
* Y034: This check now attempts to avoid flagging methods inside classes that inherit from
  `builtins.type`, `abc.ABCMeta` and/or `enum.EnumMeta`. Classes that have one
  or more of these as bases are metaclasses, and PEP 673
  [forbids the use of `typing(_extensions).Self`](https://peps.python.org/pep-0673/#valid-locations-for-self)
  for metaclasses. While reliably determining whether a class is a metaclass in
  all cases would be impossible for flake8-pyi, the new heuristics should
  reduce the number of false positives from this check.
* Y053: This will no longer be emitted for the argument to `@typing_extensions.deprecated`.
* Attempting to import `typing_extensions.Text` now causes Y039 to be emitted
  rather than Y023.

## 23.10.0

### New Error Codes

* Y090: This check warns if you have an annotation such as `tuple[int]` or
  `Tuple[int]`. These mean "a tuple of length 1, in which the sole element is
  of type `int`". This is sometimes what you want, but more usually you'll want
  `tuple[int, ...]`, which means "a tuple of arbitrary (possibly 0) length, in
  which all elements are of type `int`".

  This error code is disabled by default due to the risk of false-positive
  errors. To enable it, use the `--extend-select=Y090` option.

### Changed Error Codes

* Y011: This check now ignores `sentinel` and `_typeshed.sentinel` in default values.

## 23.6.0

### New Error Codes

* Y057: Do not use `typing.ByteString` or `collections.abc.ByteString`. These
  types have unclear semantics, and are deprecated; use  `typing_extensions.Buffer` or
  a union such as `bytes | bytearray | memoryview` instead. See
  [PEP 688](https://peps.python.org/pep-0688/) for more details.

### Bugfixes

* Y018, Y046, Y047, Y049: These checks previously failed to detect unused
  TypeVars/ParamSpecs/TypeAliases/TypedDicts/Protocols if the object in question had
  multiple definitions in the same file (e.g. across two branches of an `if
  sys.version_info >= (3, 10)` check). This bug has now been fixed.
* Y019: Correctly emit errors for PEP-695 methods that are generic around a `TypeVar`
  instead of returning `typing_extensions.Self`.
* Y020: This was previously not emitted if quoted annotations were used in TypeVar
  constraints. This bug has now been fixed.
* Support [PEP 695](https://peps.python.org/pep-0695/) syntax for declaring
  type aliases.
* Support Python 3.12.

### Other Changes

* flake8-pyi no longer supports being run on Python 3.7, which has reached its end of life.
* flake8-pyi no longer supports being run with flake8 <v6.
* The way in which flake8-pyi modifies pyflakes runs has been improved:
  * When flake8-pyi is installed, pyflakes will now complain about forward references
    in default values for function and method parameters (the same as pyflakes
    does when it checks `.py` files). Unlike in `.py` files, forward references
    in default values are legal in stub files. However, they are never necessary,
    and are considered bad style. (Forward references for parameter *annotations*
    are still allowed.)

    Contributed by [tomasr8](https://github.com/tomasr8).
  * When flake8-pyi is installed, pyflakes's F822 check now produces many fewer false
    positives when flake8 is run on `.pyi` files. It now understands that `x: int` in a
    stub file is sufficient for `x` to be considered "bound", and that `"x"` can
    therefore be included in `__all__`.

## 23.5.0

### New Error Codes

* Y056: Various type checkers have different levels of support for method
  calls on `__all__`. Use `__all__ += ["foo", "bar"]` instead, as this is known to be
  supported by all major type checkers.

### Other Changes

* flake8-pyi no longer supports being run with flake8 <5.0.4.
* The way in which flake8-pyi modifies pyflakes runs has been improved:
  * When flake8-pyi is installed, pyflakes now correctly recognises an annotation as
    being equivalent to a binding assignment in a stub file, reducing false
    positives from flake8's F821 error code.
  * When flake8-pyi is installed, there are now fewer pyflakes positives from class
    definitions that have forward references in the bases tuple for the purpose of
    creating recursive or circular type definitions. These are invalid in `.py` files,
    but are supported in stub files.
  * When flake8-pyi is installed, pyflakes will also *complain* about code which (in
    combination with flake8-pyi) it previously had no issue with. For example, it will
    now complain about this code:

    ```py
    class Foo(Bar): ...
    class Bar: ...
    ```

    Although the above code is legal in a stub file, it is considered poor style, and
    the forward reference serves no purpose (there is no recursive or circular
    definition). As such, it is now disallowed by pyflakes when flake8-pyi is
    installed.

  (Contributed by [tomasr8](https://github.com/tomasr8).)

## 23.4.1

### New Error Codes

* Y055: Unions of the form `type[X] | type[Y]` can be simplified to `type[X | Y]`.
  Similarly, `Union[type[X], type[Y]]` can be simplified to `type[Union[X, Y]]`.
  (Contributed by [tomasr8](https://github.com/tomasr8)).

## 23.4.0

### Other Changes

* Y019, Y034: Update error messages for these checks to recommend using
  `typing_extensions.Self` rather than `_typeshed.Self`.

## 23.3.1

### New Error Codes

* Y053: Disallow string or bytes literals with length >50 characters.
  Previously this rule only applied to parameter default values;
  it now applies everywhere.
* Y054: Disallow numeric literals with a string representation >10 characters long.
  Previously this rule only applied to parameter default values;
  it now applies everywhere.

### Changed Error Codes

* Y011, Y014, Y015: Simple container literals (`list`, `dict`, `tuple` and `set`
  literals) are now allowed as default values.
* Y052: This is now emitted more consistently.
* Some things that used to result in Y011, Y014 or Y015 being emitted
  now result in Y053 or Y054 being emitted.

## 23.3.0


### Changed Error Codes

* Y011, Y014, Y015: Allow `math` constants `math.inf`, `math.nan`, `math.e`,
  `math.pi`, `math.tau`, and their negatives in default values. Some other
  semantically equivalent values, such as `x = inf` (`from math import inf`),
  or `x = np.inf` (`import numpy as np`), should be rewritten to `x = math.inf`.
  (Contributed by [XuehaiPan](https://github.com/XuehaiPan).)

## 23.1.2

### Changed Error Codes

* Y011, Y014, Y015: Increase the maximum character length of literal numbers
  in default values from 7 to 10, allowing hexadecimal representation of
  32-bit integers. (Contributed by [Avasam](https://github.com/Avasam).)

## 23.1.1

### New Error Codes

* Y052: Disallow default values in global or class namespaces where the
  assignment does not have a type annotation. Stubs should be explicit about
  the type of all variables in the stub; without type annotations, the type
  checker is forced to make inferences, which may have unpredictable
  consequences. Enum members are excluded from this check, as are various
  special assignments such as `__all__` and `__match_args__`.

### Changed Error Codes

* Y020: Fewer false positives are now emitted when encountering default values
  in stub files.

### Other Changes

* Disallow numeric default values where `len(str(default)) > 7`. If a function
  has a default value where the string representation is greater than 7
  characters, it is likely to be an implementation detail or a constant that
  varies depending on the system you're running on, such as `sys.maxsize`.
* Disallow `str` or `bytes` defaults where the default is >50 characters long,
  for similar reasons.
* Allow `ast.Attribute` nodes as default values for a small number of special
  cases, such as `sys.maxsize` and `sys.executable`.

## 23.1.0

### Removed Error Codes

* Y027: Prefer stdlib classes over `typing` aliases

### Changed Error Codes

* Y011, Y014, Y015: These checks have been significantly relaxed. `None`, `bool`s,
  `int`s, `float`s, `complex` numbers, strings and `bytes` are all now allowed
  as default values for parameter annotations or assignments.
* Y020: Do not emit Y020 (quoted annotations) for strings in parameter defaults.
* Y022: All errors that used to result in Y027 being emitted now result in Y022
  being emitted instead.
* Y022: Some errors that used to result in Y023 being emitted now result
  in Y022 being emitted instead.
* Y022: `typing.Match` and `typing.Pattern` have been added to the list of banned imports
  Use `re.Match` and `re.Pattern` instead.
* Y036: Modify the check so that `_typeshed.Unused` is allowed as an annotation for
  parameters in `__(a)exit__` methods. Contributed by
  [Avasam](https://github.com/Avasam)

### Bugfixes

* Fix checking of defaults for functions with positional-only parameters.

### Other Changes

* flake8-pyi no longer supports stub files that aim to support Python 2. If your
  stubs need to support Python 2, pin flake8-pyi to 22.11.0 or lower.
* Hatchling is now used as the build backend. This should have minimal, if any,
  user-facing impact.

## 22.11.0

### Changed Error Codes

* Y041: Significant changes have been made to the check. Previously, Y041 flagged
  "redundant numeric unions" (e.g. `float | int`, `complex | float` or `complex | int`)
  in all contexts outside of type aliases. This was incorrect. PEP 484 only
  specifies that type checkers should treat `int` as an implicit subtype of
  `float` in the specific context of parameter annotations for functions and
  methods. Y041 has therefore been revised to only emit errors on "redundant
  numeric unions" in the context of parameter annotations.

### Bugfixes

* Specify encoding when opening files. Prevents `UnicodeDecodeError` on Windows
  when the file contains non-CP1252 characters.
  Contributed by [Avasam](https://github.com/Avasam).

### Other Changes

* Support running with flake8 v6.

## 22.10.0

### Bugfixes

* Do not emit Y020 for empty strings. Y020 concerns "quoted annotations",
  but an empty string can never be a quoted annotation.
* Add special-casing so that Y020 is not emitted for `__slots__` definitions
  inside `class` blocks.
* Expand Y035 to cover `__slots__` definitions as well as `__match_args__` and
  `__all__` definitions.
* Expand Y015 so that errors are emitted for assignments to negative numbers.

### Other Changes

* Since v22.8.1, flake8-pyi has emitted a `FutureWarning` if run with flake8<5,
  warning that the plugin would soon become incompatible with flake8<5. Due to
  some issues that mean that some users are unable to upgrade to flake8>=5,
  however, flake8-pyi no longer intends to remove support for running the
  plugin with flake8<5 before Python 3.7 has reached end-of-life. As such, the
  `FutureWarning` is no longer emitted.

## 22.8.2

### New Error Codes

* Y047: Detect unused `TypeAlias` declarations.
* Y049: Detect unused `TypedDict` definitions.
* Y050: Prefer `typing_extensions.Never` for argument annotations over
  `typing.NoReturn`.
* Y051: Detect redundant unions between `Literal` types and builtin supertypes
  (e.g. `Literal["foo"] | str`, or `Literal[5] | int`).

### Other Changes

* Support `mypy_extensions.TypedDict`.

## 22.8.1

* Add support for flake8 >= 5.0.0.

## 22.8.0

### New Error Codes

* Y046: Detect unused `Protocol`s.
* Y048: Function bodies should contain exactly one statement.

### Bugfixes

* Improve error message for the case where a function body contains a docstring
  and a `...` or `pass` statement.

### Other Changes

* Pin required flake8 version to <5.0.0 (flake8-pyi is not currently compatible with flake8 5.0.0).

## 22.7.0

### New Error Codes

* Y041: Ban redundant numeric unions (`int | float`, `int | complex`,
  `float | complex`)
* Y042: Type alias names should use CamelCase rather than snake_case
* Y043: Ban type aliases from having names ending with an uppercase "T"
* Y044: Discourage unnecessary `from __future__ import annotations` import
  (Contributed by Torsten Wörtwein)
* Y045: Ban returning `(Async)Iterable` from `__(a)iter__` methods

### Changed Error Codes

* Y026: Improve error message for check.
* Y026: Expand check. Since version 22.4.0, this has only emitted an error for
  assignments to `typing.Literal`, `typing.Union`, and PEP 604 unions. It now also
  emits an error for any subscription on the right-hand side of a simple assignment, as
  well as for assignments to `typing.Any` and `None`.
* Y034: Slightly expand check to cover the case where a class inheriting from `(Async)Iterator`
  returns `(Async)Iterable` from `__(a)iter__`. These classes should nearly always return
  `Self` from these methods.

### Other Changes

* Support `typing_extensions.overload` and `typing_extensions.NamedTuple`.
* Support Python 3.11.

## 22.5.1

### Changed Error Codes

* Y020: Relax check slightly, enabling the idiom `__all__ += ["foo", "bar"]` to be used
  in a stub file.

## 22.5.0

### New Error Codes

* Y039: Use `str` instead of `typing.Text` for Python 3 stubs
* Y040: Never explicitly inherit from `object` in Python 3 stubs

### Changed Error Codes

* Y029: Teach the check to emit errors for `__repr__` and `__str__` methods that return
  `builtins.str` (as opposed to the unqualified `str`).
* Y036: Teach the check that `builtins.object` (as well as the unqualified `object`) is
  acceptable as an annotation for an `__(a)exit__` method argument.

## 22.4.1

### New Error Codes

* Y038: Use `from collections.abc import Set as AbstractSet` instead of
  `from typing import AbstractSet`

### Changed Error Codes

* Y027: Expand to prohibit importing any objects from the `typing` module that are
  aliases for objects living `collections.abc` (except for `typing.AbstractSet`, which
  is special-cased).

### Bugfixes

* Improve inaccurate error messages for Y036.

## 22.4.0

### New Error Codes

* Y036: Check for badly defined `__exit__` and `__aexit__` methods
* Y037: Use PEP 604 syntax instead of `typing.Union` and `typing.Optional`
  (Contributed by Oleg Höfling)

### Changed Error Codes

* Y035: Expand to cover `__match_args__` inside class definitions, as well as `__all__`
  in the global scope.

### Bugfixes

* Improve Y026 check (regarding `typing.TypeAlias`) to reduce false-positive errors
  emitted when the plugin encountered variable aliases in a stub file.

## 22.3.0

### Changed Error Codes

* Add special-casing so that string literals are allowed in the context of
  `__match_args__` assignments inside a class definition.
* Add special-casing so that arbitrary values can be assigned to a variable in
  a stub file if the variable is annotated with `Final`.

### Bugfixes

* Fix bug where incorrect quoted annotations were not detected within `if` blocks.

## 22.2.0

### New Error Codes

* Y032: Prefer `object` to `Any` for the second argument in `__eq__` and
  `__ne__` methods
* Y033: Always use annotations in stubs, rather than type comments
* Y034: Detect common errors where return types are hardcoded, but they
  should use `TypeVar`s instead
* Y035: `__all__` in a stub has the same semantics as at runtime

### Bugfixes

* Fix bugs in several error codes so that e.g. `_T = typing.TypeVar("_T")` is
  recognised as a `TypeVar` definition (previously only `_T = TypeVar("_T")` was
  recognised).
* Fix bug where `foo = False` at the module level did not trigger a Y015 error.
* Fix bug where `TypeVar`s were erroneously flagged as unused if they were only used in
  a `typing.Union` subscript.
* Improve unclear error messages for Y022, Y023 and Y027 error codes.

## 22.1.0

### New Error Codes

* Y016: Duplicate union member
* Y017: Disallows assignments with multiple targets or non-name targets
* Y018: Detect unused `TypeVar`s
* Y019: Detect `TypeVar`s that should be `_typeshed.Self`, but aren't
* Y020: Never use quoted annotations in stubs
* Y021: Docstrings should not be included in stubs
* Y022: Prefer stdlib classes over `typing` aliases
* Y023: Prefer `typing` over `typing_extensions`
* Y024: Prefer `typing.NamedTuple` to `collections.namedtuple`
* Y026: Require using `TypeAlias` for type aliases
* Y025: Always alias `collections.abc.Set`
* Y027: Python 2-incompatible extension of Y022
* Y028: Use class-based syntax for `NamedTuple`s
* Y029: Never define `__repr__` or `__str__`
* Y030: Use `Literal['foo', 'bar']` instead of `Literal['foo'] | Literal['bar']`
* Y031: Use class-based syntax for `TypedDict`s where possible

### Removed Error Codes

* Y092: Top-level attribute must not have a default value

### Changed Error Codes

* Y001: Extend to cover `ParamSpec` and `TypeVarTuple` in addition to `TypeVar`.
* Y010: Extend to check async functions in addition to normal functions.
* Y010: Extend to cover what was previously included in Y090 (disallow
  assignments in `__init__` methods) and Y091 (disallow `raise`
  statements). The previous checks were disabled by default.
* Detect usage of non-integer indices in `sys.version_info` checks.

### Other Changes

* All errors are now enabled by default.
* `attrs` is no longer a dependency.
* `ast_decompiler` has been added as a dependency on Python 3.8 and 3.7.
* Support Python 3.10.
* Discontinue support for Python 3.6.

## 20.10.0

### Other Changes

* Support Python 3.9.

## 20.5.0

### New Error Codes

* Y015: Attribute must not have a default value other than `...`
* Y091: Function body must not contain `raise`
* Y092: Top-level attribute must not have a default value

### Other Changes

* Support flake8 3.8.0.

## 19.3.0

### Other Changes

* Update pyflakes dependency.

## 19.2.0

### New Error Codes

* Y012: Class body must not contain `pass`
* Y013: Non-empty class body must not contain `...`
* Y014: Only simple default values are allowed for any function arguments

### Other Changes

* Support Python 3.7.
* Use `--stdin-display-name` as the filename when reading from stdin.

## 18.3.1

### New Error Codes

* Y011: Allow only simple default values

## 18.3.0

Release herp derp, don't use.

## 17.3.0

### New Error Codes

* Y001: Y010
* Y090 (disabled by default)

## 17.1.0

### Other Changes

* Handle `del` statements in stub files.

## 16.12.2

### Other Changes

* Handle annotated assignments in 3.6+ with forward reference support.

## 16.12.1

### Other Changes

* Handle forward references during subclassing on module level.
* Handle forward references during type aliasing assignments on module level.

## 16.12.0

First published version<|MERGE_RESOLUTION|>--- conflicted
+++ resolved
@@ -11,30 +11,19 @@
   Instead, we now recommend to disable F821 when running flake8 on stub files.
 * Remove the now unnecessary `--no-pyi-aware-file-checker` option.
 
-<<<<<<< HEAD
-New error codes:
-* Y068: Don't use `@override` in stub files.
+### New Error Codes
+
+* Y068: Don't use `@override` in stub files
 * Y092: Pseudo-protocols should not be used as argument types.
-=======
-### New Error Codes
-
-* Y068: Don't use `@override` in stub files
 
 ## 25.5.0
 
 ### New Error Codes
->>>>>>> 64187dad
 
 * Y067: Don't use `Incomplete | None = None`
 * Y091: Protocol method parameters should not be positional-or-keyword
 
-<<<<<<< HEAD
-New error codes:
-* Y067: Don't use `Incomplete | None = None`.
-* Y091: Protocol method parameters should not be positional-or-keyword.
-=======
-### Changed Error Codes
->>>>>>> 64187dad
+### Changed Error Codes
 
 * Y011, Y015: These checks will now allow all defaults that include an attribute access,
   for example `math.inf` or enum members.
