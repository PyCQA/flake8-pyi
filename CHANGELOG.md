--- conflicted
+++ resolved
@@ -15,12 +15,9 @@
 * introduce Y032 (prefer `object` to `Any` for the second argument in `__eq__` and
   `__ne__` methods).
 * introduce Y033 (always use annotations in stubs, rather than type comments).
-<<<<<<< HEAD
-* introduce Y035 (`__all__` in a stub has the same semantics as at runtime).
-=======
 * introduce Y034 (detect common errors where return types are hardcoded, but they
   should use `TypeVar`s instead).
->>>>>>> 5849230b
+* introduce Y035 (`__all__` in a stub has the same semantics as at runtime).
 
 ## 22.1.0
 
