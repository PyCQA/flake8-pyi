--- conflicted
+++ resolved
@@ -2,21 +2,14 @@
 
 ## Unreleased
 
-<<<<<<< HEAD
-* Introduce several codes which are disabled by default due to the risk of
-  false-positive errors. To enable these lints, use the
-  `--extend-select={code1,code2,...}` option.
-  * Y090, which warns if you have an annotation such as `tuple[int]` or
-    `Tuple[int]`. These mean "a tuple of length 1, in which the sole element is
-    of type `int`". This is sometimes what you want, but more usually you'll want
-    `tuple[int, ...]`, which means "a tuple of arbitrary (possibly 0) length, in
-    which all elements are of type `int`".
-  * Y091, which warns if `Callable[<parameter_list>, Any]` or
-    `Callable[<parameter_list>, None]` is used as an argument annotation in a
-    function or method. Most of the time, the returned object from callbacks like
-    these is ignored at runtime, so the annotation you're probably looking for is
-    `Callable[<parameter_list>, object]`.
-=======
+* Introduce Y091, which warns if `Callable[<parameter_list>, Any]` or
+  `Callable[<parameter_list>, None]` is used as an argument annotation in a
+  function or method. Most of the time, the returned object from callbacks like
+  these is ignored at runtime, so the annotation you're probably looking for is
+  `Callable[<parameter_list>, object]`.
+
+  This error code is disabled by default due to the risk of false-positive
+  errors. To enable it, use the `--extend-select=Y091` option.
 * The undocumented `pyi.__version__` and `pyi.PyiTreeChecker.version`
   attributes has been removed. Use `flake8 --version` from the command line, or
   `importlib.metadata.version("flake8_pyi")` at runtime, to determine the
@@ -33,7 +26,6 @@
   This error code is disabled by default due to the risk of false-positive
   errors. To enable it, use the `--extend-select=Y090` option.
 * Y011 now ignores `sentinel` and `_typeshed.sentinel` in default values.
->>>>>>> e001eb00
 
 ## 23.6.0
 
