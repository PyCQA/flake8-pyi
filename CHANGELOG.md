--- conflicted
+++ resolved
@@ -1,22 +1,16 @@
 # Change Log
 
-<<<<<<< HEAD
-# unreleased
-
-Other changes:
+## Unreleased
+
+Bugfixes:
+* Do not emit Y020 (quoted annotations) for strings in parameter defaults.
+* Fix checking of defaults for functions with positional-only parameters.
+
+Other changes:
+* Hatchling is now used as the build backend. This should have minimal, if any,
+  user-facing impact.
 * Special-case support for `_typeshed.Unused` as a `builtins.object` alias.
   Contributed by [Avasam](https://github.com/Avasam)
-=======
-## Unreleased
-
-Bugfixes:
-* Do not emit Y020 (quoted annotations) for strings in parameter defaults.
-* Fix checking of defaults for functions with positional-only parameters.
-
-Other changes:
-* Hatchling is now used as the build backend. This should have minimal, if any,
-  user-facing impact.
->>>>>>> 493dc879
 
 ## 22.11.0
 
