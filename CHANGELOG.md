# Change Log

## Unreleased

<<<<<<< HEAD
* Introduce Y058: Protocol method parameters should not be positional-or-keyword.
=======
New error codes:
* Introduce Y058: Use `Iterator` rather than `Generator` as the return value
  for simple `__iter__` methods, and `AsyncIterator` rather than
  `AsyncGenerator` as the return value for simple `__aiter__` methods.
* Introduce Y059: `Generic[]` should always be the last base class, if it is
  present in the bases of a class.
* Introduce Y060, which flags redundant inheritance from `Generic[]`.
* Introduce Y061: Do not use `None` inside a `Literal[]` slice.
  For example, use `Literal["foo"] | None` instead of `Literal["foo", None]`.

Other changes:
* The undocumented `pyi.__version__` and `pyi.PyiTreeChecker.version`
  attributes has been removed. Use `flake8 --version` from the command line, or
  `importlib.metadata.version("flake8_pyi")` at runtime, to determine the
  version of `flake8-pyi` installed at runtime.
* Y038 now flags `from typing_extensions import AbstractSet` as well as
  `from typing import AbstractSet`.
* Y022 and Y037 now flag more imports from `typing_extensions`.
* Y034 now attempts to avoid flagging methods inside classes that inherit from
  `builtins.type`, `abc.ABCMeta` and/or `enum.EnumMeta`. Classes that have one
  or more of these as bases are metaclasses, and PEP 673
  [forbids the use of `typing(_extensions).Self`](https://peps.python.org/pep-0673/#valid-locations-for-self)
  for metaclasses. While reliably determining whether a class is a metaclass in
  all cases would be impossible for flake8-pyi, the new heuristics should
  reduce the number of false positives from this check.
* Attempting to import `typing_extensions.Text` now causes Y039 to be emitted
  rather than Y023.

## 23.10.0

* Introduce Y090, which warns if you have an annotation such as `tuple[int]` or
  `Tuple[int]`. These mean "a tuple of length 1, in which the sole element is
  of type `int`". This is sometimes what you want, but more usually you'll want
  `tuple[int, ...]`, which means "a tuple of arbitrary (possibly 0) length, in
  which all elements are of type `int`".

  This error code is disabled by default due to the risk of false-positive
  errors. To enable it, use the `--extend-select=Y090` option.
* Y011 now ignores `sentinel` and `_typeshed.sentinel` in default values.
>>>>>>> 7840da6c

## 23.6.0

Features:
* Support Python 3.12
* Support [PEP 695](https://peps.python.org/pep-0695/) syntax for declaring
  type aliases
* Correctly emit Y019 errors for PEP-695 methods that are generic around a `TypeVar`
  instead of returning `typing_extensions.Self`
* Introduce Y057: Do not use `typing.ByteString` or `collections.abc.ByteString`. These
  types have unclear semantics, and are deprecated; use  `typing_extensions.Buffer` or
  a union such as `bytes | bytearray | memoryview` instead. See
  [PEP 688](https://peps.python.org/pep-0688/) for more details.
* The way in which flake8-pyi modifies pyflakes runs has been improved:
  * When flake8-pyi is installed, pyflakes will now complain about forward references
    in default values for function and method parameters (the same as pyflakes
    does when it checks `.py` files). Unlike in `.py` files, forward references
    in default values are legal in stub files. However, they are never necessary,
    and are considered bad style. (Forward references for parameter *annotations*
    are still allowed.)

    Contributed by [tomasr8](https://github.com/tomasr8).
  * When flake8-pyi is installed, pyflakes's F822 check now produces many fewer false
    positives when flake8 is run on `.pyi` files. It now understands that `x: int` in a
    stub file is sufficient for `x` to be considered "bound", and that `"x"` can
    therefore be included in `__all__`.

Bugfixes:
* Y018, Y046, Y047 and Y049 previously failed to detect unused
  TypeVars/ParamSpecs/TypeAliases/TypedDicts/Protocols if the object in question had
  multiple definitions in the same file (e.g. across two branches of an `if
  sys.version_info >= (3, 10)` check). This bug has now been fixed.
* Y020 was previously not emitted if quoted annotations were used in TypeVar
  constraints. This bug has now been fixed.

Other changes:
* flake8-pyi no longer supports being run on Python 3.7, which has reached its end of life.
* flake8-pyi no longer supports being run with flake8 <v6.

## 23.5.0

* flake8-pyi no longer supports being run with flake8 <5.0.4.
* The way in which flake8-pyi modifies pyflakes runs has been improved:
  * When flake8-pyi is installed, pyflakes now correctly recognises an annotation as
    being equivalent to a binding assignment in a stub file, reducing false
    positives from flake8's F821 error code.
  * When flake8-pyi is installed, there are now fewer pyflakes positives from class
    definitions that have forward references in the bases tuple for the purpose of
    creating recursive or circular type definitions. These are invalid in `.py` files,
    but are supported in stub files.
  * When flake8-pyi is installed, pyflakes will also *complain* about code which (in
    combination with flake8-pyi) it previously had no issue with. For example, it will
    now complain about this code:

    ```py
    class Foo(Bar): ...
    class Bar: ...
    ```

    Although the above code is legal in a stub file, it is considered poor style, and
    the forward reference serves no purpose (there is no recursive or circular
    definition). As such, it is now disallowed by pyflakes when flake8-pyi is
    installed.

  Contributed by [tomasr8](https://github.com/tomasr8).
* Introduce Y056: Various type checkers have different levels of support for method
  calls on `__all__`. Use `__all__ += ["foo", "bar"]` instead, as this is known to be
  supported by all major type checkers.

## 23.4.1

New error codes:
* Y055: Unions of the form `type[X] | type[Y]` can be simplified to `type[X | Y]`.
  Similarly, `Union[type[X], type[Y]]` can be simplified to `type[Union[X, Y]]`.
  Contributed by [tomasr8](https://github.com/tomasr8).

## 23.4.0

* Update error messages for Y019 and Y034 to recommend using
  `typing_extensions.Self` rather than `_typeshed.Self`.

## 23.3.1

New error codes:
* Y053: Disallow string or bytes literals with length >50 characters.
  Previously this rule only applied to parameter default values;
  it now applies everywhere.
* Y054: Disallow numeric literals with a string representation >10 characters long.
  Previously this rule only applied to parameter default values;
  it now applies everywhere.

Other changes:
* Y011/Y014/Y015: Simple container literals (`list`, `dict`, `tuple` and `set`
  literals) are now allowed as default values.
* Y052 is now emitted more consistently.
* Some things that used to result in Y011, Y014 or Y015 being emitted
  now result in Y053 or Y054 being emitted.

## 23.3.0

* Y011/Y014/Y015: Allow `math` constants `math.inf`, `math.nan`, `math.e`,
  `math.pi`, `math.tau`, and their negatives in default values. Some other
  semantically equivalent values, such as `x = inf` (`from math import inf`),
  or `x = np.inf` (`import numpy as np`), should be rewritten to `x = math.inf`.
  Contributed by [XuehaiPan](https://github.com/XuehaiPan).

## 23.1.2

* Y011/Y014/Y015: Increase the maximum character length of literal numbers
  in default values from 7 to 10, allowing hexadecimal representation of
  32-bit integers. Contributed by [Avasam](https://github.com/Avasam).

## 23.1.1

New error codes:
* Y052: Disallow default values in global or class namespaces where the
  assignment does not have a type annotation. Stubs should be explicit about
  the type of all variables in the stub; without type annotations, the type
  checker is forced to make inferences, which may have unpredictable
  consequences. Enum members are excluded from this check, as are various
  special assignments such as `__all__` and `__match_args__`.

Other changes:
* Disallow numeric default values where `len(str(default)) > 7`. If a function
  has a default value where the string representation is greater than 7
  characters, it is likely to be an implementation detail or a constant that
  varies depending on the system you're running on, such as `sys.maxsize`.
* Disallow `str` or `bytes` defaults where the default is >50 characters long,
  for similar reasons.
* Allow `ast.Attribute` nodes as default values for a small number of special
  cases, such as `sys.maxsize` and `sys.executable`.
* Fewer Y020 false positives are now emitted when encountering default values
  in stub files.

## 23.1.0

Bugfixes:
* Do not emit Y020 (quoted annotations) for strings in parameter defaults.
* Fix checking of defaults for functions with positional-only parameters.

Other changes:
* Modify Y036 so that `_typeshed.Unused` is allowed as an annotation for
  parameters in `__(a)exit__` methods. Contributed by
  [Avasam](https://github.com/Avasam)
* Several changes have been made to error codes relating to imports:
    * The Y027 error code has been removed.
    * All errors that used to result in Y027 being emitted now result in Y022
      being emitted instead.
    * Some errors that used to result in Y023 being emitted now result
      in Y022 being emitted instead.
    * `typing.Match` and `typing.Pattern` have been added to the list of imports
      banned by Y022. Use `re.Match` and `re.Pattern` instead.
* flake8-pyi no longer supports stub files that aim to support Python 2. If your
  stubs need to support Python 2, pin flake8-pyi to 22.11.0 or lower.
* Y011, Y014 and Y015 have all been significantly relaxed. `None`, `bool`s,
  `int`s, `float`s, `complex` numbers, strings and `bytes` are all now allowed
  as default values for parameter annotations or assignments.
* Hatchling is now used as the build backend. This should have minimal, if any,
  user-facing impact.

## 22.11.0

Bugfixes:
* Specify encoding when opening files. Prevents `UnicodeDecodeError` on Windows
  when the file contains non-CP1252 characters.
  Contributed by [Avasam](https://github.com/Avasam).
* Significant changes have been made to the Y041 check. Previously, Y041 flagged
  "redundant numeric unions" (e.g. `float | int`, `complex | float` or `complex | int`)
  in all contexts outside of type aliases. This was incorrect. PEP 484 only
  specifies that type checkers should treat `int` as an implicit subtype of
  `float` in the specific context of parameter annotations for functions and
  methods. Y041 has therefore been revised to only emit errors on "redundant
  numeric unions" in the context of parameter annotations.

Other changes:
* Support running with flake8 v6.

## 22.10.0

Bugfixes:
* Do not emit Y020 for empty strings. Y020 concerns "quoted annotations",
  but an empty string can never be a quoted annotation.
* Add special-casing so that Y020 is not emitted for `__slots__` definitions
  inside `class` blocks.
* Expand Y035 to cover `__slots__` definitions as well as `__match_args__` and
  `__all__` definitions.
* Expand Y015 so that errors are emitted for assignments to negative numbers.

Other changes:
* Since v22.8.1, flake8-pyi has emitted a `FutureWarning` if run with flake8<5,
  warning that the plugin would soon become incompatible with flake8<5. Due to
  some issues that mean that some users are unable to upgrade to flake8>=5,
  however, flake8-pyi no longer intends to remove support for running the
  plugin with flake8<5 before Python 3.7 has reached end-of-life. As such, the
  `FutureWarning` is no longer emitted.

## 22.8.2

New error codes:
* Y047: Detect unused `TypeAlias` declarations.
* Y049: Detect unused `TypedDict` definitions.
* Y050: Prefer `typing_extensions.Never` for argument annotations over
  `typing.NoReturn`.
* Y051: Detect redundant unions between `Literal` types and builtin supertypes
  (e.g. `Literal["foo"] | str`, or `Literal[5] | int`).

Other enhancements:
* Support `mypy_extensions.TypedDict`.

## 22.8.1

* Add support for flake8 >= 5.0.0.

## 22.8.0

New error codes:
* Y046: Detect unused `Protocol`s.
* Y048: Function bodies should contain exactly one statement.

Bugfixes:
* Improve error message for the case where a function body contains a docstring
  and a `...` or `pass` statement.

Other changes:
* Pin required flake8 version to <5.0.0 (flake8-pyi is not currently compatible with flake8 5.0.0).

## 22.7.0

New error codes:
* Introduce Y041: Ban redundant numeric unions (`int | float`, `int | complex`,
  `float | complex`).
* Introduce Y042: Type alias names should use CamelCase rather than snake_case
* Introduce Y043: Ban type aliases from having names ending with an uppercase "T".
* Introduce Y044: Discourage unnecessary `from __future__ import annotations` import.
  Contributed by Torsten Wörtwein.
* Introduce Y045: Ban returning `(Async)Iterable` from `__(a)iter__` methods.

Other enhancements and behaviour changes:
* Improve error message for Y026 check.
* Expand Y026 check. Since version 22.4.0, this has only emitted an error for
  assignments to `typing.Literal`, `typing.Union`, and PEP 604 unions. It now also
  emits an error for any subscription on the right-hand side of a simple assignment, as
  well as for assignments to `typing.Any` and `None`.
* Support `typing_extensions.overload` and `typing_extensions.NamedTuple`.
* Slightly expand Y034 to cover the case where a class inheriting from `(Async)Iterator`
  returns `(Async)Iterable` from `__(a)iter__`. These classes should nearly always return
  `Self` from these methods.
* Support Python 3.11.

## 22.5.1

Behaviour changes:
* Relax Y020 check slightly, enabling the idiom `__all__ += ["foo", "bar"]` to be used
  in a stub file.

## 22.5.0

Features:
* Introduce Y039: Use `str` instead of `typing.Text` for Python 3 stubs.
* Teach the Y036 check that `builtins.object` (as well as the unqualified `object`) is
  acceptable as an annotation for an `__(a)exit__` method argument.
* Teach the Y029 check to emit errors for `__repr__` and `__str__` methods that return
  `builtins.str` (as opposed to the unqualified `str`).
* Introduce Y040: Never explicitly inherit from `object` in Python 3 stubs.

## 22.4.1

Features:
* Expand Y027 check to prohibit importing any objects from the `typing` module that are
  aliases for objects living `collections.abc` (except for `typing.AbstractSet`, which
  is special-cased).
* Introduce Y038: Use `from collections.abc import Set as AbstractSet` instead of
  `from typing import AbstractSet`.

Bugfixes:
* Improve inaccurate error messages for Y036.

## 22.4.0

Features:
* Introduce Y036 (check for badly defined `__exit__` and `__aexit__` methods).
* Introduce Y037 (Use PEP 604 syntax instead of `typing.Union` and `typing.Optional`).
  Contributed by Oleg Höfling.

Behaviour changes:
* Expand Y035 to cover `__match_args__` inside class definitions, as well as `__all__`
  in the global scope.

Bugfixes:
* Improve Y026 check (regarding `typing.TypeAlias`) to reduce false-positive errors
  emitted when the plugin encountered variable aliases in a stub file.

## 22.3.0

Bugfixes:
* fix bug where incorrect quoted annotations were not detected within `if` blocks

Behaviour changes:
* Add special-casing so that string literals are allowed in the context of
  `__match_args__` assignments inside a class definition.
* Add special-casing so that arbitrary values can be assigned to a variable in
  a stub file if the variable is annotated with `Final`.

## 22.2.0

Bugfixes:
* fix bugs in several error codes so that e.g. `_T = typing.TypeVar("_T")` is
  recognised as a `TypeVar` definition (previously only `_T = TypeVar("_T")` was
  recognised).
* fix bug where `foo = False` at the module level did not trigger a Y015 error.
* fix bug where `TypeVar`s were erroneously flagged as unused if they were only used in
  a `typing.Union` subscript.
* improve unclear error messages for Y022, Y023 and Y027 error codes.

Features:
* introduce Y032 (prefer `object` to `Any` for the second argument in `__eq__` and
  `__ne__` methods).
* introduce Y033 (always use annotations in stubs, rather than type comments).
* introduce Y034 (detect common errors where return types are hardcoded, but they
  should use `TypeVar`s instead).
* introduce Y035 (`__all__` in a stub has the same semantics as at runtime).

## 22.1.0

* extend Y001 to cover `ParamSpec` and `TypeVarTuple` in addition to `TypeVar`
* detect usage of non-integer indices in `sys.version_info` checks
* extend Y010 to check async functions in addition to normal functions
* extend Y010 to cover what was previously included in Y090 (disallow
  assignments in `__init__` methods) and Y091 (disallow `raise`
  statements). The previous checks were disabled by default.
* introduce Y016 (duplicate union member)
* introduce Y017 (disallows assignments with multiple targets or non-name targets)
* introduce Y018 (detect unused `TypeVar`s)
* introduce Y019 (detect `TypeVar`s that should be `_typeshed.Self`, but aren't)
* introduce Y020 (never use quoted annotations in stubs)
* introduce Y021 (docstrings should not be included in stubs)
* introduce Y022 (prefer stdlib classes over `typing` aliases)
* introduce Y023 (prefer `typing` over `typing_extensions`)
* introduce Y024 (prefer `typing.NamedTuple` to `collections.namedtuple`)
* introduce Y026 (require using `TypeAlias` for type aliases)
* introduce Y025 (always alias `collections.abc.Set`)
* introduce Y027 (Python 2-incompatible extension of Y022)
* introduce Y028 (Use class-based syntax for `NamedTuple`s)
* introduce Y029 (never define `__repr__` or `__str__`)
* introduce Y030 (use `Literal['foo', 'bar']` instead of `Literal['foo'] | Literal['bar']`)
* introduce Y031 (use class-based syntax for `TypedDict`s where possible)
* all errors are now enabled by default
* remove Y092 (top-level attribute must not have a default value)
* `attrs` is no longer a dependency
* `ast_decompiler` has been added as a dependency on Python 3.8 and 3.7
* support Python 3.10
* discontinue support for Python 3.6

## 20.10.0

* support Python 3.9

## 20.5.0

* support flake8 3.8.0
* introduce Y091 (function body must not contain `raise`)
* introduce Y015 (attribute must not have a default value other than `...`)
* introduce Y092 (top-level attribute must not have a default value)

## 19.3.0

* update pyflakes dependency

## 19.2.0

* support Python 3.7
* add a check for non-ellipsis, non-typed arguments
* add checks for checking empty classes
* use --stdin-display-name as the filename when reading from stdin

## 18.3.1

* introduce Y011

## 18.3.0

* (release herp derp, don't use)

## 17.3.0

* introduce Y001 - Y010
* introduce optional Y090

## 17.1.0

* handle `del` statements in stub files

## 16.12.2

* handle annotated assignments in 3.6+ with forward reference support

## 16.12.1

* handle forward references during subclassing on module level

* handle forward references during type aliasing assignments on module level

## 16.12.0

* first published version

* date-versioned<|MERGE_RESOLUTION|>--- conflicted
+++ resolved
@@ -2,9 +2,6 @@
 
 ## Unreleased
 
-<<<<<<< HEAD
-* Introduce Y058: Protocol method parameters should not be positional-or-keyword.
-=======
 New error codes:
 * Introduce Y058: Use `Iterator` rather than `Generator` as the return value
   for simple `__iter__` methods, and `AsyncIterator` rather than
@@ -14,6 +11,7 @@
 * Introduce Y060, which flags redundant inheritance from `Generic[]`.
 * Introduce Y061: Do not use `None` inside a `Literal[]` slice.
   For example, use `Literal["foo"] | None` instead of `Literal["foo", None]`.
+* Introduce Y058: Protocol method parameters should not be positional-or-keyword.
 
 Other changes:
 * The undocumented `pyi.__version__` and `pyi.PyiTreeChecker.version`
@@ -44,7 +42,6 @@
   This error code is disabled by default due to the risk of false-positive
   errors. To enable it, use the `--extend-select=Y090` option.
 * Y011 now ignores `sentinel` and `_typeshed.sentinel` in default values.
->>>>>>> 7840da6c
 
 ## 23.6.0
 
