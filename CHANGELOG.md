--- conflicted
+++ resolved
@@ -15,12 +15,9 @@
   attributes has been removed. Use `flake8 --version` from the command line, or
   `importlib.metadata.version("flake8_pyi")` at runtime, to determine the
   version of `flake8-pyi` installed at runtime.
-<<<<<<< HEAD
 * Y038 now flags `from typing_extensions import AbstractSet` as well as
   `from typing import AbstractSet`.
-=======
 * Y022 and Y037 now flag more imports from `typing_extensions`.
->>>>>>> 1e074524
 
 ## 23.10.0
 
