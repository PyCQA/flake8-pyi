--- conflicted
+++ resolved
@@ -2,10 +2,6 @@
 
 ## Unreleased
 
-<<<<<<< HEAD
-New error codes:
-* Y092: Pseudo-protocols should not be used as argument types.
-=======
 * **Breaking change:** Previously, flake8-pyi monkey patched flake8's F821
   (undefined name) check to avoid false positives in stub files. This monkey
   patch has been removed. Instead, we now recommend to disable F821 when running flake8
@@ -13,8 +9,8 @@
 * Remove the now unnecessary `--no-pyi-aware-file-checker` option.
 
 New error codes:
-* Introduce Y068: Don't use `@override` in stub files.
->>>>>>> 328f3427
+* Y068: Don't use `@override` in stub files.
+* Y092: Pseudo-protocols should not be used as argument types.
 
 ## 5.5.0
 
