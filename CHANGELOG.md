# Change Log

## Unreleased

New error codes:
* Y046: Detect unused `Protocol`s.
<<<<<<< HEAD
* Y047: Detect unused `TypeAlias` declarations.
=======
* Y048: Function bodies should contain exactly one statement.

Bugfixes:
* Improve error message for the case where a function body contains a docstring
  and a `...` or `pass` statement.

Other changes:
* Pin required flake8 version to <5.0.0 (flake8-pyi is not currently compatible with flake8 5.0.0).
>>>>>>> 31e4ce52

## 22.7.0

New error codes:
* Introduce Y041: Ban redundant numeric unions (`int | float`, `int | complex`,
  `float | complex`).
* Introduce Y042: Type alias names should use CamelCase rather than snake_case
* Introduce Y043: Ban type aliases from having names ending with an uppercase "T".
* Introduce Y044: Discourage unnecessary `from __future__ import annotations` import.
  Contributed by Torsten Wörtwein.
* Introduce Y045: Ban returning `(Async)Iterable` from `__(a)iter__` methods.

Other enhancements and behaviour changes:
* Improve error message for Y026 check.
* Expand Y026 check. Since version 22.4.0, this has only emitted an error for
  assignments to `typing.Literal`, `typing.Union`, and PEP 604 unions. It now also
  emits an error for any subscription on the right-hand side of a simple assignment, as
  well as for assignments to `typing.Any` and `None`.
* Support `typing_extensions.overload` and `typing_extensions.NamedTuple`.
* Slightly expand Y034 to cover the case where a class inheriting from `(Async)Iterator`
  returns `(Async)Iterable` from `__(a)iter__`. These classes should nearly always return
  `Self` from these methods.
* Support Python 3.11.

## 22.5.1

Behaviour changes:
* Relax Y020 check slightly, enabling the idiom `__all__ += ["foo", "bar"]` to be used
  in a stub file.

## 22.5.0

Features:
* Introduce Y039: Use `str` instead of `typing.Text` for Python 3 stubs.
* Teach the Y036 check that `builtins.object` (as well as the unqualified `object`) is
  acceptable as an annotation for an `__(a)exit__` method argument.
* Teach the Y029 check to emit errors for `__repr__` and `__str__` methods that return
  `builtins.str` (as opposed to the unqualified `str`).
* Introduce Y040: Never explicitly inherit from `object` in Python 3 stubs.

## 22.4.1

Features:
* Expand Y027 check to prohibit importing any objects from the `typing` module that are
  aliases for objects living `collections.abc` (except for `typing.AbstractSet`, which
  is special-cased).
* Introduce Y038: Use `from collections.abc import Set as AbstractSet` instead of
  `from typing import AbstractSet`.

Bugfixes:
* Improve inaccurate error messages for Y036.

## 22.4.0

Features:
* Introduce Y036 (check for badly defined `__exit__` and `__aexit__` methods).
* Introduce Y037 (Use PEP 604 syntax instead of `typing.Union` and `typing.Optional`).
  Contributed by Oleg Höfling.

Behaviour changes:
* Expand Y035 to cover `__match_args__` inside class definitions, as well as `__all__`
  in the global scope.

Bugfixes:
* Improve Y026 check (regarding `typing.TypeAlias`) to reduce false-positive errors
  emitted when the plugin encountered variable aliases in a stub file.

## 22.3.0

Bugfixes:
* fix bug where incorrect quoted annotations were not detected within `if` blocks

Behaviour changes:
* Add special-casing so that string literals are allowed in the context of
  `__match_args__` assignments inside a class definition.
* Add special-casing so that arbitrary values can be assigned to a variable in
  a stub file if the variable is annotated with `Final`.

## 22.2.0

Bugfixes:
* fix bugs in several error codes so that e.g. `_T = typing.TypeVar("_T")` is
  recognised as a `TypeVar` definition (previously only `_T = TypeVar("_T")` was
  recognised).
* fix bug where `foo = False` at the module level did not trigger a Y015 error.
* fix bug where `TypeVar`s were erroneously flagged as unused if they were only used in
  a `typing.Union` subscript.
* improve unclear error messages for Y022, Y023 and Y027 error codes.

Features:
* introduce Y032 (prefer `object` to `Any` for the second argument in `__eq__` and
  `__ne__` methods).
* introduce Y033 (always use annotations in stubs, rather than type comments).
* introduce Y034 (detect common errors where return types are hardcoded, but they
  should use `TypeVar`s instead).
* introduce Y035 (`__all__` in a stub has the same semantics as at runtime).

## 22.1.0

* extend Y001 to cover `ParamSpec` and `TypeVarTuple` in addition to `TypeVar`
* detect usage of non-integer indices in `sys.version_info` checks
* extend Y010 to check async functions in addition to normal functions 
* extend Y010 to cover what was previously included in Y090 (disallow
  assignments in `__init__` methods) and Y091 (disallow `raise`
  statements). The previous checks were disabled by default.
* introduce Y016 (duplicate union member)
* introduce Y017 (disallows assignments with multiple targets or non-name targets)
* introduce Y018 (detect unused `TypeVar`s)
* introduce Y019 (detect `TypeVar`s that should be `_typeshed.Self`, but aren't)
* introduce Y020 (never use quoted annotations in stubs)
* introduce Y021 (docstrings should not be included in stubs)
* introduce Y022 (prefer stdlib classes over `typing` aliases)
* introduce Y023 (prefer `typing` over `typing_extensions`)
* introduce Y024 (prefer `typing.NamedTuple` to `collections.namedtuple`)
* introduce Y026 (require using `TypeAlias` for type aliases)
* introduce Y025 (always alias `collections.abc.Set`)
* introduce Y027 (Python 2-incompatible extension of Y022)
* introduce Y028 (Use class-based syntax for `NamedTuple`s)
* introduce Y029 (never define `__repr__` or `__str__`)
* introduce Y030 (use `Literal['foo', 'bar']` instead of `Literal['foo'] | Literal['bar']`)
* introduce Y031 (use class-based syntax for `TypedDict`s where possible)
* all errors are now enabled by default
* remove Y092 (top-level attribute must not have a default value)
* `attrs` is no longer a dependency
* `ast_decompiler` has been added as a dependency on Python 3.8 and 3.7
* support Python 3.10
* discontinue support for Python 3.6

## 20.10.0

* support Python 3.9

## 20.5.0

* support flake8 3.8.0
* introduce Y091 (function body must not contain `raise`)
* introduce Y015 (attribute must not have a default value other than `...`)
* introduce Y092 (top-level attribute must not have a default value)

## 19.3.0

* update pyflakes dependency

## 19.2.0

* support Python 3.7
* add a check for non-ellipsis, non-typed arguments
* add checks for checking empty classes
* use --stdin-display-name as the filename when reading from stdin

## 18.3.1

* introduce Y011

## 18.3.0

* (release herp derp, don't use)

## 17.3.0

* introduce Y001 - Y010
* introduce optional Y090

## 17.1.0

* handle `del` statements in stub files

## 16.12.2

* handle annotated assignments in 3.6+ with forward reference support

## 16.12.1

* handle forward references during subclassing on module level

* handle forward references during type aliasing assignments on module level

## 16.12.0

* first published version

* date-versioned<|MERGE_RESOLUTION|>--- conflicted
+++ resolved
@@ -4,9 +4,7 @@
 
 New error codes:
 * Y046: Detect unused `Protocol`s.
-<<<<<<< HEAD
 * Y047: Detect unused `TypeAlias` declarations.
-=======
 * Y048: Function bodies should contain exactly one statement.
 
 Bugfixes:
@@ -15,7 +13,6 @@
 
 Other changes:
 * Pin required flake8 version to <5.0.0 (flake8-pyi is not currently compatible with flake8 5.0.0).
->>>>>>> 31e4ce52
 
 ## 22.7.0
 
