# Change Log

<<<<<<< HEAD
## Unreleased

* **Breaking change:** Previously, flake8-pyi monkey patched flake8's F821
  (undefined name) check to avoid false positives in stub files. This monkey
  patch has been removed, and we recommend to disable F821 when running flake8
  on stub files.
* Remove the now unnecessary `--no-pyi-aware-file-checker` option.
=======
New error codes:
* Introduce Y068: Don't use `@override` in stub files.
>>>>>>> aafe0ae5

## 5.5.0

New error codes:
* Introduce Y067: Don't use `Incomplete | None = None`.
* Introduce Y091: Protocol method parameters should not be positional-or-keyword.

Other changes:
* Y011/Y015 will now allow all defaults that include an attribute access,
  for example `math.inf` or enum members.
* Development-only dependencies are now declared using
  [dependency groups](https://packaging.python.org/en/latest/specifications/dependency-groups/)
  rather than
  [optional dependencies](https://packaging.python.org/en/latest/guides/writing-pyproject-toml/#dependencies-and-requirements).
* The plugin now exists as a `flake8_pyi` package rather than a single `pyi.py` file.
* Declare support for Python 3.14

## 24.9.0

Bugfixes
* Don't emit Y053 for long strings inside `Literal` slices or
  metadata strings inside `Annotated` slices.

Other changes:
* `flake8-pyi` no longer supports being run using Python 3.8.
  As a result, it not longer depends on the third-party
  `ast_decompiler` package.

## 24.6.0

Bugfixes
* Allow the use of `typing_extensions.TypeVar` in stubs.
  `typing_extensions.TypeVar` has the *default* parameter,
  which only exists on Python 3.13+ when using `typing.TypeVar`.
* Reduce false positives from Y052 in relation to enum subclasses.

Other changes
* Declare support for Python 3.13

## 24.4.1

New error codes:
* Y066: When using if/else with `sys.version_info`,
  put the code for new Python versions first.

## 24.4.0

Bugfixes:
* Fix Y026 false positive: allow simple assignment to `None` in class scopes
  if the class is known to be an enum class.

## 24.3.1

New error codes:
* Y064: Use simpler syntax to define final literal types.
  For example, use `x: Final = 42` instead of `x: Final[Literal[42]]`
* Y065: Don't use bare `Incomplete` in parameter and return annotations.

Bugfixes:
* Y090: Fix false positive for `tuple[Unpack[Ts]]`.

## 24.3.0

New error codes:
* Y063: Use [PEP 570 syntax](https://peps.python.org/pep-0570/) to mark
  positional-only arguments, rather than
  [the older Python 3.7-compatible syntax](https://peps.python.org/pep-0484/#positional-only-arguments)
  described in PEP 484.

## 24.1.0

New error codes:
* Y062: Disallow duplicate elements inside `Literal[]` slices.

Other features:
* Support flake8>=7.0.0
* Y061 is no longer emitted in situations where Y062 would also be emitted.
* Improve error message for Y060.
* Y023 now bans more imports from `typing_extensions` now that typeshed has
  dropped support for Python 3.7.

Bugfixes:
* Y016: Fix false positive if a method had positional-only parameters (using
  [PEP 570 syntax](https://peps.python.org/pep-0570/) and the first
  positional-or-keyword parameter following the positional-only parameters used
  a custom TypeVar (see #455).
* Y046: Fix false negative where an unused protocol would not be detected if
  the protocol was generic.

## 23.11.0

New error codes:
* Y058: Use `Iterator` rather than `Generator` as the return value
  for simple `__iter__` methods, and `AsyncIterator` rather than
  `AsyncGenerator` as the return value for simple `__aiter__` methods.
* Y059: `Generic[]` should always be the last base class, if it is
  present in the bases of a class.
* Y060, which flags redundant inheritance from `Generic[]`.
* Y061: Do not use `None` inside a `Literal[]` slice.
  For example, use `Literal["foo"] | None` instead of `Literal["foo", None]`.

Other changes:
* The undocumented `pyi.__version__` and `pyi.PyiTreeChecker.version`
  attributes has been removed. Use `flake8 --version` from the command line, or
  `importlib.metadata.version("flake8_pyi")` at runtime, to determine the
  version of `flake8-pyi` installed at runtime.
* Y038 now flags `from typing_extensions import AbstractSet` as well as
  `from typing import AbstractSet`.
* Y022 and Y037 now flag more imports from `typing_extensions`.
* Y034 now attempts to avoid flagging methods inside classes that inherit from
  `builtins.type`, `abc.ABCMeta` and/or `enum.EnumMeta`. Classes that have one
  or more of these as bases are metaclasses, and PEP 673
  [forbids the use of `typing(_extensions).Self`](https://peps.python.org/pep-0673/#valid-locations-for-self)
  for metaclasses. While reliably determining whether a class is a metaclass in
  all cases would be impossible for flake8-pyi, the new heuristics should
  reduce the number of false positives from this check.
* Attempting to import `typing_extensions.Text` now causes Y039 to be emitted
  rather than Y023.
* Y053 will no longer be emitted for the argument to `@typing_extensions.deprecated`.

## 23.10.0

* Introduce Y090, which warns if you have an annotation such as `tuple[int]` or
  `Tuple[int]`. These mean "a tuple of length 1, in which the sole element is
  of type `int`". This is sometimes what you want, but more usually you'll want
  `tuple[int, ...]`, which means "a tuple of arbitrary (possibly 0) length, in
  which all elements are of type `int`".

  This error code is disabled by default due to the risk of false-positive
  errors. To enable it, use the `--extend-select=Y090` option.
* Y011 now ignores `sentinel` and `_typeshed.sentinel` in default values.

## 23.6.0

Features:
* Support Python 3.12
* Support [PEP 695](https://peps.python.org/pep-0695/) syntax for declaring
  type aliases
* Correctly emit Y019 errors for PEP-695 methods that are generic around a `TypeVar`
  instead of returning `typing_extensions.Self`
* Introduce Y057: Do not use `typing.ByteString` or `collections.abc.ByteString`. These
  types have unclear semantics, and are deprecated; use  `typing_extensions.Buffer` or
  a union such as `bytes | bytearray | memoryview` instead. See
  [PEP 688](https://peps.python.org/pep-0688/) for more details.
* The way in which flake8-pyi modifies pyflakes runs has been improved:
  * When flake8-pyi is installed, pyflakes will now complain about forward references
    in default values for function and method parameters (the same as pyflakes
    does when it checks `.py` files). Unlike in `.py` files, forward references
    in default values are legal in stub files. However, they are never necessary,
    and are considered bad style. (Forward references for parameter *annotations*
    are still allowed.)

    Contributed by [tomasr8](https://github.com/tomasr8).
  * When flake8-pyi is installed, pyflakes's F822 check now produces many fewer false
    positives when flake8 is run on `.pyi` files. It now understands that `x: int` in a
    stub file is sufficient for `x` to be considered "bound", and that `"x"` can
    therefore be included in `__all__`.

Bugfixes:
* Y018, Y046, Y047 and Y049 previously failed to detect unused
  TypeVars/ParamSpecs/TypeAliases/TypedDicts/Protocols if the object in question had
  multiple definitions in the same file (e.g. across two branches of an `if
  sys.version_info >= (3, 10)` check). This bug has now been fixed.
* Y020 was previously not emitted if quoted annotations were used in TypeVar
  constraints. This bug has now been fixed.

Other changes:
* flake8-pyi no longer supports being run on Python 3.7, which has reached its end of life.
* flake8-pyi no longer supports being run with flake8 <v6.

## 23.5.0

* flake8-pyi no longer supports being run with flake8 <5.0.4.
* The way in which flake8-pyi modifies pyflakes runs has been improved:
  * When flake8-pyi is installed, pyflakes now correctly recognises an annotation as
    being equivalent to a binding assignment in a stub file, reducing false
    positives from flake8's F821 error code.
  * When flake8-pyi is installed, there are now fewer pyflakes positives from class
    definitions that have forward references in the bases tuple for the purpose of
    creating recursive or circular type definitions. These are invalid in `.py` files,
    but are supported in stub files.
  * When flake8-pyi is installed, pyflakes will also *complain* about code which (in
    combination with flake8-pyi) it previously had no issue with. For example, it will
    now complain about this code:

    ```py
    class Foo(Bar): ...
    class Bar: ...
    ```

    Although the above code is legal in a stub file, it is considered poor style, and
    the forward reference serves no purpose (there is no recursive or circular
    definition). As such, it is now disallowed by pyflakes when flake8-pyi is
    installed.

  Contributed by [tomasr8](https://github.com/tomasr8).
* Introduce Y056: Various type checkers have different levels of support for method
  calls on `__all__`. Use `__all__ += ["foo", "bar"]` instead, as this is known to be
  supported by all major type checkers.

## 23.4.1

New error codes:
* Y055: Unions of the form `type[X] | type[Y]` can be simplified to `type[X | Y]`.
  Similarly, `Union[type[X], type[Y]]` can be simplified to `type[Union[X, Y]]`.
  Contributed by [tomasr8](https://github.com/tomasr8).

## 23.4.0

* Update error messages for Y019 and Y034 to recommend using
  `typing_extensions.Self` rather than `_typeshed.Self`.

## 23.3.1

New error codes:
* Y053: Disallow string or bytes literals with length >50 characters.
  Previously this rule only applied to parameter default values;
  it now applies everywhere.
* Y054: Disallow numeric literals with a string representation >10 characters long.
  Previously this rule only applied to parameter default values;
  it now applies everywhere.

Other changes:
* Y011/Y014/Y015: Simple container literals (`list`, `dict`, `tuple` and `set`
  literals) are now allowed as default values.
* Y052 is now emitted more consistently.
* Some things that used to result in Y011, Y014 or Y015 being emitted
  now result in Y053 or Y054 being emitted.

## 23.3.0

* Y011/Y014/Y015: Allow `math` constants `math.inf`, `math.nan`, `math.e`,
  `math.pi`, `math.tau`, and their negatives in default values. Some other
  semantically equivalent values, such as `x = inf` (`from math import inf`),
  or `x = np.inf` (`import numpy as np`), should be rewritten to `x = math.inf`.
  Contributed by [XuehaiPan](https://github.com/XuehaiPan).

## 23.1.2

* Y011/Y014/Y015: Increase the maximum character length of literal numbers
  in default values from 7 to 10, allowing hexadecimal representation of
  32-bit integers. Contributed by [Avasam](https://github.com/Avasam).

## 23.1.1

New error codes:
* Y052: Disallow default values in global or class namespaces where the
  assignment does not have a type annotation. Stubs should be explicit about
  the type of all variables in the stub; without type annotations, the type
  checker is forced to make inferences, which may have unpredictable
  consequences. Enum members are excluded from this check, as are various
  special assignments such as `__all__` and `__match_args__`.

Other changes:
* Disallow numeric default values where `len(str(default)) > 7`. If a function
  has a default value where the string representation is greater than 7
  characters, it is likely to be an implementation detail or a constant that
  varies depending on the system you're running on, such as `sys.maxsize`.
* Disallow `str` or `bytes` defaults where the default is >50 characters long,
  for similar reasons.
* Allow `ast.Attribute` nodes as default values for a small number of special
  cases, such as `sys.maxsize` and `sys.executable`.
* Fewer Y020 false positives are now emitted when encountering default values
  in stub files.

## 23.1.0

Bugfixes:
* Do not emit Y020 (quoted annotations) for strings in parameter defaults.
* Fix checking of defaults for functions with positional-only parameters.

Other changes:
* Modify Y036 so that `_typeshed.Unused` is allowed as an annotation for
  parameters in `__(a)exit__` methods. Contributed by
  [Avasam](https://github.com/Avasam)
* Several changes have been made to error codes relating to imports:
    * The Y027 error code has been removed.
    * All errors that used to result in Y027 being emitted now result in Y022
      being emitted instead.
    * Some errors that used to result in Y023 being emitted now result
      in Y022 being emitted instead.
    * `typing.Match` and `typing.Pattern` have been added to the list of imports
      banned by Y022. Use `re.Match` and `re.Pattern` instead.
* flake8-pyi no longer supports stub files that aim to support Python 2. If your
  stubs need to support Python 2, pin flake8-pyi to 22.11.0 or lower.
* Y011, Y014 and Y015 have all been significantly relaxed. `None`, `bool`s,
  `int`s, `float`s, `complex` numbers, strings and `bytes` are all now allowed
  as default values for parameter annotations or assignments.
* Hatchling is now used as the build backend. This should have minimal, if any,
  user-facing impact.

## 22.11.0

Bugfixes:
* Specify encoding when opening files. Prevents `UnicodeDecodeError` on Windows
  when the file contains non-CP1252 characters.
  Contributed by [Avasam](https://github.com/Avasam).
* Significant changes have been made to the Y041 check. Previously, Y041 flagged
  "redundant numeric unions" (e.g. `float | int`, `complex | float` or `complex | int`)
  in all contexts outside of type aliases. This was incorrect. PEP 484 only
  specifies that type checkers should treat `int` as an implicit subtype of
  `float` in the specific context of parameter annotations for functions and
  methods. Y041 has therefore been revised to only emit errors on "redundant
  numeric unions" in the context of parameter annotations.

Other changes:
* Support running with flake8 v6.

## 22.10.0

Bugfixes:
* Do not emit Y020 for empty strings. Y020 concerns "quoted annotations",
  but an empty string can never be a quoted annotation.
* Add special-casing so that Y020 is not emitted for `__slots__` definitions
  inside `class` blocks.
* Expand Y035 to cover `__slots__` definitions as well as `__match_args__` and
  `__all__` definitions.
* Expand Y015 so that errors are emitted for assignments to negative numbers.

Other changes:
* Since v22.8.1, flake8-pyi has emitted a `FutureWarning` if run with flake8<5,
  warning that the plugin would soon become incompatible with flake8<5. Due to
  some issues that mean that some users are unable to upgrade to flake8>=5,
  however, flake8-pyi no longer intends to remove support for running the
  plugin with flake8<5 before Python 3.7 has reached end-of-life. As such, the
  `FutureWarning` is no longer emitted.

## 22.8.2

New error codes:
* Y047: Detect unused `TypeAlias` declarations.
* Y049: Detect unused `TypedDict` definitions.
* Y050: Prefer `typing_extensions.Never` for argument annotations over
  `typing.NoReturn`.
* Y051: Detect redundant unions between `Literal` types and builtin supertypes
  (e.g. `Literal["foo"] | str`, or `Literal[5] | int`).

Other enhancements:
* Support `mypy_extensions.TypedDict`.

## 22.8.1

* Add support for flake8 >= 5.0.0.

## 22.8.0

New error codes:
* Y046: Detect unused `Protocol`s.
* Y048: Function bodies should contain exactly one statement.

Bugfixes:
* Improve error message for the case where a function body contains a docstring
  and a `...` or `pass` statement.

Other changes:
* Pin required flake8 version to <5.0.0 (flake8-pyi is not currently compatible with flake8 5.0.0).

## 22.7.0

New error codes:
* Introduce Y041: Ban redundant numeric unions (`int | float`, `int | complex`,
  `float | complex`).
* Introduce Y042: Type alias names should use CamelCase rather than snake_case
* Introduce Y043: Ban type aliases from having names ending with an uppercase "T".
* Introduce Y044: Discourage unnecessary `from __future__ import annotations` import.
  Contributed by Torsten Wörtwein.
* Introduce Y045: Ban returning `(Async)Iterable` from `__(a)iter__` methods.

Other enhancements and behaviour changes:
* Improve error message for Y026 check.
* Expand Y026 check. Since version 22.4.0, this has only emitted an error for
  assignments to `typing.Literal`, `typing.Union`, and PEP 604 unions. It now also
  emits an error for any subscription on the right-hand side of a simple assignment, as
  well as for assignments to `typing.Any` and `None`.
* Support `typing_extensions.overload` and `typing_extensions.NamedTuple`.
* Slightly expand Y034 to cover the case where a class inheriting from `(Async)Iterator`
  returns `(Async)Iterable` from `__(a)iter__`. These classes should nearly always return
  `Self` from these methods.
* Support Python 3.11.

## 22.5.1

Behaviour changes:
* Relax Y020 check slightly, enabling the idiom `__all__ += ["foo", "bar"]` to be used
  in a stub file.

## 22.5.0

Features:
* Introduce Y039: Use `str` instead of `typing.Text` for Python 3 stubs.
* Teach the Y036 check that `builtins.object` (as well as the unqualified `object`) is
  acceptable as an annotation for an `__(a)exit__` method argument.
* Teach the Y029 check to emit errors for `__repr__` and `__str__` methods that return
  `builtins.str` (as opposed to the unqualified `str`).
* Introduce Y040: Never explicitly inherit from `object` in Python 3 stubs.

## 22.4.1

Features:
* Expand Y027 check to prohibit importing any objects from the `typing` module that are
  aliases for objects living `collections.abc` (except for `typing.AbstractSet`, which
  is special-cased).
* Introduce Y038: Use `from collections.abc import Set as AbstractSet` instead of
  `from typing import AbstractSet`.

Bugfixes:
* Improve inaccurate error messages for Y036.

## 22.4.0

Features:
* Introduce Y036 (check for badly defined `__exit__` and `__aexit__` methods).
* Introduce Y037 (Use PEP 604 syntax instead of `typing.Union` and `typing.Optional`).
  Contributed by Oleg Höfling.

Behaviour changes:
* Expand Y035 to cover `__match_args__` inside class definitions, as well as `__all__`
  in the global scope.

Bugfixes:
* Improve Y026 check (regarding `typing.TypeAlias`) to reduce false-positive errors
  emitted when the plugin encountered variable aliases in a stub file.

## 22.3.0

Bugfixes:
* fix bug where incorrect quoted annotations were not detected within `if` blocks

Behaviour changes:
* Add special-casing so that string literals are allowed in the context of
  `__match_args__` assignments inside a class definition.
* Add special-casing so that arbitrary values can be assigned to a variable in
  a stub file if the variable is annotated with `Final`.

## 22.2.0

Bugfixes:
* fix bugs in several error codes so that e.g. `_T = typing.TypeVar("_T")` is
  recognised as a `TypeVar` definition (previously only `_T = TypeVar("_T")` was
  recognised).
* fix bug where `foo = False` at the module level did not trigger a Y015 error.
* fix bug where `TypeVar`s were erroneously flagged as unused if they were only used in
  a `typing.Union` subscript.
* improve unclear error messages for Y022, Y023 and Y027 error codes.

Features:
* introduce Y032 (prefer `object` to `Any` for the second argument in `__eq__` and
  `__ne__` methods).
* introduce Y033 (always use annotations in stubs, rather than type comments).
* introduce Y034 (detect common errors where return types are hardcoded, but they
  should use `TypeVar`s instead).
* introduce Y035 (`__all__` in a stub has the same semantics as at runtime).

## 22.1.0

* extend Y001 to cover `ParamSpec` and `TypeVarTuple` in addition to `TypeVar`
* detect usage of non-integer indices in `sys.version_info` checks
* extend Y010 to check async functions in addition to normal functions
* extend Y010 to cover what was previously included in Y090 (disallow
  assignments in `__init__` methods) and Y091 (disallow `raise`
  statements). The previous checks were disabled by default.
* introduce Y016 (duplicate union member)
* introduce Y017 (disallows assignments with multiple targets or non-name targets)
* introduce Y018 (detect unused `TypeVar`s)
* introduce Y019 (detect `TypeVar`s that should be `_typeshed.Self`, but aren't)
* introduce Y020 (never use quoted annotations in stubs)
* introduce Y021 (docstrings should not be included in stubs)
* introduce Y022 (prefer stdlib classes over `typing` aliases)
* introduce Y023 (prefer `typing` over `typing_extensions`)
* introduce Y024 (prefer `typing.NamedTuple` to `collections.namedtuple`)
* introduce Y026 (require using `TypeAlias` for type aliases)
* introduce Y025 (always alias `collections.abc.Set`)
* introduce Y027 (Python 2-incompatible extension of Y022)
* introduce Y028 (Use class-based syntax for `NamedTuple`s)
* introduce Y029 (never define `__repr__` or `__str__`)
* introduce Y030 (use `Literal['foo', 'bar']` instead of `Literal['foo'] | Literal['bar']`)
* introduce Y031 (use class-based syntax for `TypedDict`s where possible)
* all errors are now enabled by default
* remove Y092 (top-level attribute must not have a default value)
* `attrs` is no longer a dependency
* `ast_decompiler` has been added as a dependency on Python 3.8 and 3.7
* support Python 3.10
* discontinue support for Python 3.6

## 20.10.0

* support Python 3.9

## 20.5.0

* support flake8 3.8.0
* introduce Y091 (function body must not contain `raise`)
* introduce Y015 (attribute must not have a default value other than `...`)
* introduce Y092 (top-level attribute must not have a default value)

## 19.3.0

* update pyflakes dependency

## 19.2.0

* support Python 3.7
* add a check for non-ellipsis, non-typed arguments
* add checks for checking empty classes
* use --stdin-display-name as the filename when reading from stdin

## 18.3.1

* introduce Y011

## 18.3.0

* (release herp derp, don't use)

## 17.3.0

* introduce Y001 - Y010
* introduce optional Y090

## 17.1.0

* handle `del` statements in stub files

## 16.12.2

* handle annotated assignments in 3.6+ with forward reference support

## 16.12.1

* handle forward references during subclassing on module level

* handle forward references during type aliasing assignments on module level

## 16.12.0

* first published version

* date-versioned<|MERGE_RESOLUTION|>--- conflicted
+++ resolved
@@ -1,6 +1,5 @@
 # Change Log
 
-<<<<<<< HEAD
 ## Unreleased
 
 * **Breaking change:** Previously, flake8-pyi monkey patched flake8's F821
@@ -8,10 +7,9 @@
   patch has been removed, and we recommend to disable F821 when running flake8
   on stub files.
 * Remove the now unnecessary `--no-pyi-aware-file-checker` option.
-=======
+
 New error codes:
 * Introduce Y068: Don't use `@override` in stub files.
->>>>>>> aafe0ae5
 
 ## 5.5.0
 
