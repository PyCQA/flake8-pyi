--- conflicted
+++ resolved
@@ -1,15 +1,13 @@
 # Change Log
 
-<<<<<<< HEAD
 ## Unreleased
 
 New error codes:
 * Y047: Detect unused `TypeAlias` declarations.
-=======
+
 ## 22.8.1
 
 * Add support for flake8 >= 5.0.0.
->>>>>>> dfe6d762
 
 ## 22.8.0
 
