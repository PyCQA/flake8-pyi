# Change Log

## Unreleased

<<<<<<< HEAD
Bugfixes:
* fix bug where incorrect quoted annotations were not detected within `if` blocks
=======
Behaviour changes:
* Add special-casing so that string literals are allowed in the context of
  `__match_args__` assignments inside a class definition.
* Add special-casing so that arbitrary values can be assigned to a variable in
  a stub file if the variable is annotated with `Final`.
>>>>>>> 1f87490b

## 22.2.0

Bugfixes:
* fix bugs in several error codes so that e.g. `_T = typing.TypeVar("_T")` is
  recognised as a `TypeVar` definition (previously only `_T = TypeVar("_T")` was
  recognised).
* fix bug where `foo = False` at the module level did not trigger a Y015 error.
* fix bug where `TypeVar`s were erroneously flagged as unused if they were only used in
  a `typing.Union` subscript.
* improve unclear error messages for Y022, Y023 and Y027 error codes.

Features:
* introduce Y032 (prefer `object` to `Any` for the second argument in `__eq__` and
  `__ne__` methods).
* introduce Y033 (always use annotations in stubs, rather than type comments).
* introduce Y034 (detect common errors where return types are hardcoded, but they
  should use `TypeVar`s instead).
* introduce Y035 (`__all__` in a stub has the same semantics as at runtime).

## 22.1.0

* extend Y001 to cover `ParamSpec` and `TypeVarTuple` in addition to `TypeVar`
* detect usage of non-integer indices in `sys.version_info` checks
* extend Y010 to check async functions in addition to normal functions 
* extend Y010 to cover what was previously included in Y090 (disallow
  assignments in `__init__` methods) and Y091 (disallow `raise`
  statements). The previous checks were disabled by default.
* introduce Y016 (duplicate union member)
* introduce Y017 (disallows assignments with multiple targets or non-name targets)
* introduce Y018 (detect unused `TypeVar`s)
* introduce Y019 (detect `TypeVar`s that should be `_typeshed.Self`, but aren't)
* introduce Y020 (never use quoted annotations in stubs)
* introduce Y021 (docstrings should not be included in stubs)
* introduce Y022 (prefer stdlib classes over `typing` aliases)
* introduce Y023 (prefer `typing` over `typing_extensions`)
* introduce Y024 (prefer `typing.NamedTuple` to `collections.namedtuple`)
* introduce Y026 (require using `TypeAlias` for type aliases)
* introduce Y025 (always alias `collections.abc.Set`)
* introduce Y027 (Python 2-incompatible extension of Y022)
* introduce Y028 (Use class-based syntax for `NamedTuple`s)
* introduce Y029 (never define `__repr__` or `__str__`)
* introduce Y030 (use `Literal['foo', 'bar']` instead of `Literal['foo'] | Literal['bar']`)
* introduce Y031 (use class-based syntax for `TypedDict`s where possible)
* all errors are now enabled by default
* remove Y092 (top-level attribute must not have a default value)
* `attrs` is no longer a dependency
* `ast_decompiler` has been added as a dependency on Python 3.8 and 3.7
* support Python 3.10
* discontinue support for Python 3.6

## 20.10.0

* support Python 3.9

## 20.5.0

* support flake8 3.8.0
* introduce Y091 (function body must not contain `raise`)
* introduce Y015 (attribute must not have a default value other than `...`)
* introduce Y092 (top-level attribute must not have a default value)

## 19.3.0

* update pyflakes dependency

## 19.2.0

* support Python 3.7
* add a check for non-ellipsis, non-typed arguments
* add checks for checking empty classes
* use --stdin-display-name as the filename when reading from stdin

## 18.3.1

* introduce Y011

## 18.3.0

* (release herp derp, don't use)

## 17.3.0

* introduce Y001 - Y010
* introduce optional Y090

## 17.1.0

* handle `del` statements in stub files

## 16.12.2

* handle annotated assignments in 3.6+ with forward reference support

## 16.12.1

* handle forward references during subclassing on module level

* handle forward references during type aliasing assignments on module level

## 16.12.0

* first published version

* date-versioned<|MERGE_RESOLUTION|>--- conflicted
+++ resolved
@@ -2,16 +2,14 @@
 
 ## Unreleased
 
-<<<<<<< HEAD
 Bugfixes:
 * fix bug where incorrect quoted annotations were not detected within `if` blocks
-=======
+
 Behaviour changes:
 * Add special-casing so that string literals are allowed in the context of
   `__match_args__` assignments inside a class definition.
 * Add special-casing so that arbitrary values can be assigned to a variable in
   a stub file if the variable is annotated with `Final`.
->>>>>>> 1f87490b
 
 ## 22.2.0
 
