--- conflicted
+++ resolved
@@ -981,8 +981,5 @@
 Y028 = "Y028 Use class-based syntax for NamedTuples"
 Y029 = "Y029 Defining __repr__ or __str__ in a stub is almost always redundant"
 Y030 = "Y030 Multiple Literal members in a union. {suggestion}"
-<<<<<<< HEAD
-Y032 = "Y032 Single-element tuple"
-=======
 Y031 = "Y031 Use class-based syntax for TypedDicts where possible"
->>>>>>> c5b18966
+Y032 = "Y032 Single-element tuple"