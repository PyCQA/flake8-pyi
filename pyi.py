--- conflicted
+++ resolved
@@ -217,22 +217,12 @@
                     target_info = TypeVarInfo(cls_name=cls_name, name=target_name)
                     self.typevarlike_defs[target_info] = node
                 else:
-<<<<<<< HEAD
-                    self.error(node, Y001.format(cls_name))
-                return
-            # We allow assignment-based TypedDict creation for dicts that have
-            # keys that aren't valid as identifiers.
-            elif cls_name == "TypedDict":
-                return
-        if isinstance(node.value, (ast.Num, ast.Str, ast.Bytes)):
-=======
                     self.error(target, Y001.format(cls_name))
             # We avoid triggering Y093 in this case because there are various
             # unusual cases where assignment to the result of a call is legitimate
             # in stubs.
             return
-        if isinstance(node.value, (ast.Num, ast.Str)):
->>>>>>> 8de9645a
+        if isinstance(node.value, (ast.Num, ast.Str, ast.Bytes)):
             self.error(node.value, Y015)
         else:
             self.error(node, Y093)
