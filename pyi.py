#!/usr/bin/env python3
from __future__ import annotations

import argparse
import ast
import logging
import optparse
import re
import sys
from collections import Counter
from collections.abc import Container, Iterable, Iterator, Sequence
from contextlib import contextmanager
from copy import deepcopy
from dataclasses import dataclass
from functools import partial
from itertools import chain
from keyword import iskeyword
from pathlib import Path
from typing import TYPE_CHECKING, Any, ClassVar, NamedTuple

from flake8 import checker  # type: ignore[import]
from flake8.options.manager import OptionManager  # type: ignore[import]
from flake8.plugins.manager import Plugin  # type: ignore[import]
from flake8.plugins.pyflakes import FlakesChecker  # type: ignore[import]
from pyflakes.checker import (
    PY2,
    ClassDefinition,
    ClassScope,
    FunctionScope,
    ModuleScope,
)

if sys.version_info >= (3, 9):
    from ast import unparse
else:
    from ast_decompiler import decompile

    def unparse(node: ast.AST) -> str:
        return decompile(node).strip("\n")


if TYPE_CHECKING:
    # We don't have typing_extensions as a runtime dependency,
    # but all our annotations are stringized due to __future__ annotations,
    # and mypy thinks typing_extensions is part of the stdlib.
    from typing_extensions import Literal, TypeGuard

__version__ = "22.7.0"

LOG = logging.getLogger("flake8.pyi")


class Error(NamedTuple):
    lineno: int
    col: int
    message: str
    type: type


class TypeVarInfo(NamedTuple):
    cls_name: str
    name: str


_MAPPING_SLICE = "KeyType, ValueType"
_TYPE_SLICE = "MyClass"
_COUNTER_SLICE = "KeyType"
_COROUTINE_SLICE = "YieldType, SendType, ReturnType"
_ASYNCGEN_SLICE = "YieldType, SendType"


# ChainMap and AsyncContextManager do not exist in typing or typing_extensions in Python 2,
# so we can disallow importing them from anywhere except collections and contextlib respectively.
# A Python 2-compatible check
_BAD_Y022_IMPORTS = {
    # typing aliases for collections
    "typing.Counter": ("collections.Counter", _COUNTER_SLICE),
    "typing.Deque": ("collections.deque", "T"),
    "typing.DefaultDict": ("collections.defaultdict", _MAPPING_SLICE),
    "typing.ChainMap": ("collections.ChainMap", _MAPPING_SLICE),
    # typing aliases for builtins
    "typing.Dict": ("dict", _MAPPING_SLICE),
    "typing.FrozenSet": ("frozenset", "T"),
    "typing.List": ("list", "T"),
    "typing.Set": ("set", "T"),
    "typing.Tuple": ("tuple", "Foo, Bar"),
    "typing.Type": ("type", _TYPE_SLICE),
    # One typing alias for contextlib
    "typing.AsyncContextManager": ("contextlib.AbstractAsyncContextManager", "T"),
    # typing_extensions aliases for collections
    "typing_extensions.Counter": ("collections.Counter", _COUNTER_SLICE),
    "typing_extensions.Deque": ("collections.deque", "T"),
    "typing_extensions.DefaultDict": ("collections.defaultdict", _MAPPING_SLICE),
    "typing_extensions.ChainMap": ("collections.ChainMap", _MAPPING_SLICE),
    # One typing_extensions alias for a builtin
    "typing_extensions.Type": ("type", _TYPE_SLICE),
    # one typing_extensions alias for contextlib
    "typing_extensions.AsyncContextManager": (
        "contextlib.AbstractAsyncContextManager",
        "T",
    ),
}

# Objects you should import from collections.abc/typing instead of typing_extensions
# A Python 2-compatible check
_BAD_COLLECTIONSABC_Y023_IMPORTS = {
    "Awaitable": "T",
    "Coroutine": _COROUTINE_SLICE,
    "AsyncIterable": "T",
    "AsyncIterator": "T",
    "AsyncGenerator": _ASYNCGEN_SLICE,
}
_BAD_TYPING_Y023_IMPORTS = frozenset(
    {
        "Protocol",
        "runtime_checkable",
        "NewType",
        "overload",
        "Text",
        "NoReturn",
        # ClassVar deliberately omitted, as it's the only one in this group that should be parameterised
        # It is special-case elsewhere
    }
)

# Objects you should import from collections.abc instead of typing(_extensions)
# A Python 2-incompatible check
# typing.AbstractSet is deliberately omitted (special-cased)
# We use `None` to signify that the object shouldn't  be parameterised.
_BAD_Y027_IMPORTS = {
    "ByteString": None,
    "Collection": "T",
    "ItemsView": _MAPPING_SLICE,
    "KeysView": "KeyType",
    "Mapping": _MAPPING_SLICE,
    "MappingView": None,
    "MutableMapping": _MAPPING_SLICE,
    "MutableSequence": "T",
    "MutableSet": "T",
    "Sequence": "T",
    "ValuesView": "ValueType",
    "Iterable": "T",
    "Iterator": "T",
    "Generator": "YieldType, SendType, ReturnType",
    "Hashable": None,
    "Reversible": "T",
    "Sized": None,
    "Coroutine": _COROUTINE_SLICE,
    "AsyncGenerator": _ASYNCGEN_SLICE,
    "AsyncIterator": "T",
    "AsyncIterable": "T",
    "Awaitable": "T",
    "Callable": None,
    "Container": "T",
}


class PyiAwareFlakesChecker(FlakesChecker):
    def deferHandleNode(self, node: ast.AST | None, parent) -> None:
        self.deferFunction(lambda: self.handleNode(node, parent))

    def ASSIGN(self, node: ast.Assign) -> None:
        """This is a custom implementation of ASSIGN derived from
        handleChildren() in pyflakes 1.3.0.

        The point here is that on module level, there's type aliases that we
        want to bind eagerly, but defer computation of the values of the
        assignments (the type aliases might have forward references).
        """
        if not isinstance(self.scope, ModuleScope):
            super().ASSIGN(node)
            return

        for target in node.targets:
            self.handleNode(target, node)

        self.deferHandleNode(node.value, node)

    def ANNASSIGN(self, node: ast.AnnAssign) -> None:
        """
        Annotated assignments don't have annotations evaluated on function
        scope, hence the custom implementation. Compared to the pyflakes
        version, we defer evaluation of the annotations (and values on
        module level).
        """
        if node.value:
            # Only bind the *target* if the assignment has value.
            # Otherwise it's not really ast.Store and shouldn't silence
            # UndefinedLocal warnings.
            self.handleNode(node.target, node)
        if not isinstance(self.scope, FunctionScope):
            self.deferHandleNode(node.annotation, node)
        if node.value:
            # If the assignment has value, handle the *value*...
            if isinstance(self.scope, ModuleScope):
                # ...later (if module scope).
                self.deferHandleNode(node.value, node)
            else:
                # ...now.
                self.handleNode(node.value, node)

    def LAMBDA(self, node: ast.Lambda) -> None:
        """This is likely very brittle, currently works for pyflakes 1.3.0.

        Deferring annotation handling depends on the fact that during calls
        to LAMBDA visiting the function's body is already deferred and the
        only eager calls to `handleNode` are for annotations.
        """
        self.handleNode, self.deferHandleNode = self.deferHandleNode, self.handleNode  # type: ignore[assignment]
        super().LAMBDA(node)
        self.handleNode, self.deferHandleNode = self.deferHandleNode, self.handleNode  # type: ignore[assignment]

    def CLASSDEF(self, node: ast.ClassDef) -> None:
        if not isinstance(self.scope, ModuleScope):
            # This shouldn't be necessary because .pyi files don't nest
            # scopes much, but better safe than sorry.
            super().CLASSDEF(node)
            return

        # What follows is copied from pyflakes 1.3.0. The only changes are the
        # deferHandleNode calls.
        for decorator in node.decorator_list:
            self.handleNode(decorator, node)
        for baseNode in node.bases:
            self.deferHandleNode(baseNode, node)
        if not PY2:
            for keywordNode in node.keywords:
                self.deferHandleNode(keywordNode, node)
        self.pushScope(ClassScope)
        # doctest does not process doctest within a doctest
        # classes within classes are processed.
        if (
            self.withDoctest
            and not self._in_doctest()
            and not isinstance(self.scope, FunctionScope)
        ):
            self.deferFunction(lambda: self.handleDoctests(node))
        for stmt in node.body:
            self.handleNode(stmt, node)
        self.popScope()
        self.addBinding(node, ClassDefinition(node.name, node))

    def handleNodeDelete(self, node: ast.AST) -> None:
        """Null implementation.

        Lets users use `del` in stubs to denote private names.
        """
        return


class PyiAwareFileChecker(checker.FileChecker):
    def run_check(self, plugin: Plugin, **kwargs: Any) -> Any:
        if self.filename == "-":
            filename = self.options.stdin_display_name
        else:
            filename = self.filename

        if filename.endswith(".pyi") and plugin["plugin"] == FlakesChecker:
            LOG.info(
                "Replacing FlakesChecker with PyiAwareFlakesChecker while "
                "checking %r",
                filename,
            )
            plugin = dict(plugin)
            plugin["plugin"] = PyiAwareFlakesChecker
        return super().run_check(plugin, **kwargs)


class LegacyNormalizer(ast.NodeTransformer):
    """Transform AST to be consistent across Python versions."""

    if sys.version_info < (3, 9):

        def visit_Index(self, node: ast.Index) -> ast.expr:
            """Index nodes no longer exist in Python 3.9.

            For example, consider the AST representing Union[str, int].
            Before 3.9:    Subscript(value=Name(id='Union'), slice=Index(value=Tuple(...)))
            3.9 and newer: Subscript(value=Name(id='Union'), slice=Tuple(...))
            """
            return node.value


def _ast_node_for(string: str) -> ast.AST:
    """Helper function for doctests"""
    expr = ast.parse(string).body[0]
    assert isinstance(expr, ast.Expr)
    return expr.value


def _is_name(node: ast.expr | None, name: str) -> bool:
    """Return True if `node` is an `ast.Name` node with id `name`

    >>> import ast
    >>> node = ast.Name(id="Any")
    >>> _is_name(node, "Any")
    True
    """
    return isinstance(node, ast.Name) and node.id == name


_TYPING_MODULES = frozenset({"typing", "typing_extensions"})


def _is_object(node: ast.expr | None, name: str, *, from_: Container[str]) -> bool:
    """Determine whether `node` is an ast representation of `name`.

    Return True if `node` is either:
    1). Of shape `ast.Name(id=<name>)`, or;
    2). Of shape `ast.Attribute(value=ast.Name(id=<parent>), attr=<name>)`,
        where <parent> is a string that can be found within the `from_` collection of
        strings.

    >>> from functools import partial
    >>> _is_AsyncIterator = partial(_is_object, name="AsyncIterator", from_=_TYPING_MODULES | {"collections.abc"})
    >>> _is_AsyncIterator(_ast_node_for("AsyncIterator"))
    True
    >>> _is_AsyncIterator(_ast_node_for("typing.AsyncIterator"))
    True
    >>> _is_AsyncIterator(_ast_node_for("typing_extensions.AsyncIterator"))
    True
    >>> _is_AsyncIterator(_ast_node_for("collections.abc.AsyncIterator"))
    True
    """
    if _is_name(node, name):
        return True
    if not (isinstance(node, ast.Attribute) and node.attr == name):
        return False
    node_value = node.value
    if isinstance(node_value, ast.Name):
        return node_value.id in from_
    return (
        isinstance(node_value, ast.Attribute)
        and isinstance(node_value.value, ast.Name)
        and f"{node_value.value.id}.{node_value.attr}" in from_
    )


_is_BaseException = partial(_is_object, name="BaseException", from_={"builtins"})
_is_TypeAlias = partial(_is_object, name="TypeAlias", from_=_TYPING_MODULES)
_is_NamedTuple = partial(_is_object, name="NamedTuple", from_=_TYPING_MODULES)
_is_TypedDict = partial(_is_object, name="TypedDict", from_=_TYPING_MODULES)
_is_Literal = partial(_is_object, name="Literal", from_=_TYPING_MODULES)
_is_abstractmethod = partial(_is_object, name="abstractmethod", from_={"abc"})
_is_Any = partial(_is_object, name="Any", from_={"typing"})
_is_overload = partial(_is_object, name="overload", from_=_TYPING_MODULES)
_is_final = partial(_is_object, name="final", from_=_TYPING_MODULES)
_is_Final = partial(_is_object, name="Final", from_=_TYPING_MODULES)
_is_Self = partial(_is_object, name="Self", from_=({"_typeshed"} | _TYPING_MODULES))
_is_TracebackType = partial(_is_object, name="TracebackType", from_={"types"})
_is_builtins_object = partial(_is_object, name="object", from_={"builtins"})
_is_Iterable = partial(_is_object, name="Iterable", from_={"typing", "collections.abc"})
_is_AsyncIterable = partial(
    _is_object, name="AsyncIterable", from_={"collections.abc"} | _TYPING_MODULES
)
_is_Protocol = partial(_is_object, name="Protocol", from_=_TYPING_MODULES)


def _get_name_of_class_if_from_modules(
    classnode: ast.expr, *, modules: Container[str]
) -> str | None:
    """
    If `classnode` is an `ast.Name`, return `classnode.id`.

    If it's an `ast.Attribute`, check that the part before the dot is a module in `modules`.
    If it is, return the part after the dot; if it isn't, return `None`.

    If `classnode` is anything else, return `None`.

    >>> _get_name_of_class_if_from_modules(_ast_node_for('int'), modules={'builtins'})
    'int'
    >>> _get_name_of_class_if_from_modules(_ast_node_for('builtins.int'), modules={'builtins'})
    'int'
    >>> _get_name_of_class_if_from_modules(_ast_node_for('builtins.int'), modules={'typing'}) is None
    True
    """
    if isinstance(classnode, ast.Name):
        return classnode.id
    if isinstance(classnode, ast.Attribute):
        module_node = classnode.value
        if isinstance(module_node, ast.Name) and module_node.id in modules:
            return classnode.attr
        if (
            isinstance(module_node, ast.Attribute)
            and isinstance(module_node.value, ast.Name)
            and f"{module_node.value.id}.{module_node.attr}" in modules
        ):
            return classnode.attr
    return None


def _is_type_or_Type(node: ast.expr) -> bool:
    """
    >>> _is_type_or_Type(_ast_node_for('type'))
    True
    >>> _is_type_or_Type(_ast_node_for('Type'))
    True
    >>> _is_type_or_Type(_ast_node_for('builtins.type'))
    True
    >>> _is_type_or_Type(_ast_node_for('typing_extensions.Type'))
    True
    >>> _is_type_or_Type(_ast_node_for('typing.Type'))
    True
    """
    cls_name = _get_name_of_class_if_from_modules(
        node, modules=_TYPING_MODULES | {"builtins"}
    )
    return cls_name in {"type", "Type"}


def _is_PEP_604_union(node: ast.expr | None) -> TypeGuard[ast.BinOp]:
    return isinstance(node, ast.BinOp) and isinstance(node.op, ast.BitOr)


def _is_None(node: ast.expr) -> bool:
    # <=3.7: `BaseException | None` parses as BinOp(left=Name(id='BaseException'), op=BitOr(), right=NameConstant(value=None))`
    # >=3.8: `BaseException | None` parses as BinOp(left=Name(id='BaseException'), op=BitOr(), right=Constant(value=None))`
    # ast.NameConstant is deprecated in 3.8+, but doesn't raise a DeprecationWarning (and the isinstance() check still works)
    return isinstance(node, ast.NameConstant) and node.value is None


class ExitArgAnalysis(NamedTuple):
    is_union_with_None: bool
    non_None_part: ast.expr | None

    def __repr__(self) -> str:
        if self.non_None_part is None:
            non_None_part_repr = "None"
        else:
            non_None_part_repr = ast.dump(self.non_None_part)

        return (
            f"ExitArgAnalysis("
            f"is_union_with_None={self.is_union_with_None}, "
            f"non_None_part={non_None_part_repr}"
            f")"
        )


def _analyse_exit_method_arg(node: ast.BinOp) -> ExitArgAnalysis:
    """Return a two-item tuple providing analysis of the annotation of an exit-method arg.

    The `node` represents a union type written as `X | Y`.

    >>> _analyse_exit_method_arg(_ast_node_for('int | str'))
    ExitArgAnalysis(is_union_with_None=False, non_None_part=None)
    >>> _analyse_exit_method_arg(_ast_node_for('int | None'))
    ExitArgAnalysis(is_union_with_None=True, non_None_part=Name(id='int', ctx=Load()))
    >>> _analyse_exit_method_arg(_ast_node_for('None | str'))
    ExitArgAnalysis(is_union_with_None=True, non_None_part=Name(id='str', ctx=Load()))
    """
    assert isinstance(node.op, ast.BitOr)
    if _is_None(node.left):
        return ExitArgAnalysis(is_union_with_None=True, non_None_part=node.right)
    if _is_None(node.right):
        return ExitArgAnalysis(is_union_with_None=True, non_None_part=node.left)
    return ExitArgAnalysis(is_union_with_None=False, non_None_part=None)


def _is_decorated_with_final(
    node: ast.ClassDef | ast.FunctionDef | ast.AsyncFunctionDef,
) -> bool:
    return any(_is_final(decorator) for decorator in node.decorator_list)


def _get_collections_abc_obj_id(node: ast.expr | None) -> str | None:
    """
    If the node represents a subscripted object from collections.abc or typing,
    return the name of the object.
    Else, return None.

    >>> _get_collections_abc_obj_id(_ast_node_for('AsyncIterator[str]'))
    'AsyncIterator'
    >>> _get_collections_abc_obj_id(_ast_node_for('typing.AsyncIterator[str]'))
    'AsyncIterator'
    >>> _get_collections_abc_obj_id(_ast_node_for('typing_extensions.AsyncIterator[str]'))
    'AsyncIterator'
    >>> _get_collections_abc_obj_id(_ast_node_for('collections.abc.AsyncIterator[str]'))
    'AsyncIterator'
    >>> _get_collections_abc_obj_id(_ast_node_for('collections.OrderedDict[str, int]')) is None
    True
    """
    if not isinstance(node, ast.Subscript):
        return None
    return _get_name_of_class_if_from_modules(
        node.value, modules=_TYPING_MODULES | {"collections.abc"}
    )


_INPLACE_BINOP_METHODS = frozenset(
    {
        "__iadd__",
        "__isub__",
        "__imul__",
        "__imatmul__",
        "__itruediv__",
        "__ifloordiv__",
        "__imod__",
        "__ipow__",
        "__ilshift__",
        "__irshift__",
        "__iand__",
        "__ixor__",
        "__ior__",
    }
)


def _has_bad_hardcoded_returns(
    method: ast.FunctionDef | ast.AsyncFunctionDef, *, classdef: ast.ClassDef
) -> bool:
    """Return `True` if `function` should be rewritten using `_typeshed.Self`."""
    # Much too complex for our purposes to worry about overloaded functions or abstractmethods
    if any(
        _is_overload(deco) or _is_abstractmethod(deco) for deco in method.decorator_list
    ):
        return False

    if not _non_kw_only_args_of(method.args):  # weird, but theoretically possible
        return False

    method_name, returns = method.name, method.returns

    if isinstance(method, ast.AsyncFunctionDef):
        return (
            method_name == "__aenter__"
            and _is_name(returns, classdef.name)
            and not _is_decorated_with_final(classdef)
        )

    if method_name in _INPLACE_BINOP_METHODS:
        return returns is not None and not _is_Self(returns)

    if _is_name(returns, classdef.name):
        return method_name in {"__enter__", "__new__"} and not _is_decorated_with_final(
            classdef
        )

    return_obj_name = _get_collections_abc_obj_id(returns)
    bases = {_get_collections_abc_obj_id(base_node) for base_node in classdef.bases}

    if method_name == "__iter__":
        return return_obj_name in {"Iterable", "Iterator"} and "Iterator" in bases
    elif method_name == "__aiter__":
        return (
            return_obj_name in {"AsyncIterable", "AsyncIterator"}
            and "AsyncIterator" in bases
        )
    return False


def _unparse_func_node(node: ast.FunctionDef | ast.AsyncFunctionDef) -> str:
    """Unparse a function node, and reformat it to fit on one line."""
    return re.sub(r"\s+", " ", unparse(node))


def _is_list_of_str_nodes(seq: list[ast.expr | None]) -> TypeGuard[list[ast.Str]]:
    return all(isinstance(item, ast.Str) for item in seq)


def _is_bad_TypedDict(node: ast.Call) -> bool:
    """Evaluate whether an assignment-based TypedDict should be rewritten using class syntax.

    Return `False` if the TypedDict appears as though it may be invalidly defined;
    type-checkers will raise an error in that eventuality.
    """

    args = node.args
    if len(args) != 2:
        return False

    typed_dict_annotations = args[1]

    # The runtime supports many ways of creating a TypedDict,
    # e.g. `T = TypeDict('T', [['foo', int], ['bar', str]])`,
    # but PEP 589 states that type-checkers are only expected
    # to accept a dictionary literal for the second argument.
    if not isinstance(typed_dict_annotations, ast.Dict):
        return False

    typed_dict_fields = typed_dict_annotations.keys

    if not _is_list_of_str_nodes(typed_dict_fields):
        return False

    fieldnames = [field.s for field in typed_dict_fields]

    return all(
        fieldname.isidentifier() and not iskeyword(fieldname)
        for fieldname in fieldnames
    )


def _non_kw_only_args_of(args: ast.arguments) -> list[ast.arg]:
    """Return a list containing the pos-only args and pos-or-kwd args of `args`"""
    # pos-only args don't exist on 3.7
    pos_only_args: list[ast.arg] = getattr(args, "posonlyargs", [])
    return pos_only_args + args.args


def _is_assignment_which_must_have_a_value(
    target_name: str | None, *, in_class: bool
) -> bool:
    return (target_name == "__match_args__" and in_class) or (
        target_name == "__all__" and not in_class
    )


@dataclass
class NestingCounter:
    """Class to help the PyiVisitor keep track of internal state"""

    nesting: int = 0

    @contextmanager
    def enabled(self) -> Iterator[None]:
        self.nesting += 1
        try:
            yield
        finally:
            self.nesting -= 1

    @property
    def active(self) -> bool:
        """Determine whether the level of nesting is currently non-zero"""
        return bool(self.nesting)


class PyiVisitor(ast.NodeVisitor):
    def __init__(self, filename: Path | None = None) -> None:
        self.filename = Path("(none)") if filename is None else filename
        self.errors: list[Error] = []
        # Mapping of all private TypeVars/ParamSpecs/TypeVarTuples to the nodes where they're defined
        self.typevarlike_defs: dict[TypeVarInfo, ast.Assign] = {}
        # A list of all private Protocol-definition nodes
        self.protocol_defs: list[ast.ClassDef] = []
        # Mapping of all private TypeAlias declarations to the nodes where they're defined
        self.typealias_decls: dict[str, ast.AnnAssign] = {}
        # Mapping of each name in the file to the no. of occurrences
        self.all_name_occurrences: Counter[str] = Counter()
        self.string_literals_allowed = NestingCounter()
        self.in_function = NestingCounter()
        self.in_class = NestingCounter()
        self.visiting_TypeAlias = NestingCounter()
        # This is only relevant for visiting classes
        self.current_class_node: ast.ClassDef | None = None

    def __repr__(self) -> str:
        return f"{self.__class__.__name__}(filename={self.filename!r})"

    @staticmethod
    def _get_Y023_error_message(object_name: str) -> str | None:
        """
        Return the appropriate error message for a bad import/attribute-access from typing_extensions.
        Return `None` if it's an OK import/attribute-access.
        """
        if object_name in _BAD_COLLECTIONSABC_Y023_IMPORTS:
            slice_contents = _BAD_COLLECTIONSABC_Y023_IMPORTS[object_name]
            suggestion = (
                f'"collections.abc.{object_name}[{slice_contents}]" '
                f'(or "typing.{object_name}[{slice_contents}]" '
                f"in Python 2-compatible code)"
            )
            bad_syntax = f'"typing_extensions.{object_name}[{slice_contents}]"'
        elif object_name in _BAD_TYPING_Y023_IMPORTS:
            suggestion = f'"typing.{object_name}"'
            bad_syntax = f'"typing_extensions.{object_name}"'
        elif object_name == "ClassVar":
            suggestion = '"typing.ClassVar[T]"'
            bad_syntax = '"typing_extensions.ClassVar[T]"'
        elif object_name == "ContextManager":
            suggestion = (
                '"contextlib.AbstractContextManager[T]" '
                '(or "typing.ContextManager[T]" '
                "in Python 2-compatible code)"
            )
            bad_syntax = '"typing_extensions.ContextManager[T]"'
        else:
            return None

        return Y023.format(good_syntax=suggestion, bad_syntax=bad_syntax)

    def _check_import_or_attribute(
        self, node: ast.Attribute | ast.ImportFrom, module_name: str, object_name: str
    ) -> None:
        fullname = f"{module_name}.{object_name}"

        # Y022 errors
        if fullname in _BAD_Y022_IMPORTS:
            good_cls_name, params = _BAD_Y022_IMPORTS[fullname]
            error_message = Y022.format(
                good_syntax=f'"{good_cls_name}[{params}]"',
                bad_syntax=f'"{fullname}[{params}]"',
            )

        # Y027 errors
        elif module_name == "typing" and object_name in _BAD_Y027_IMPORTS:
            slice_contents = _BAD_Y027_IMPORTS[object_name]
            params = "" if slice_contents is None else f"[{slice_contents}]"
            error_message = Y027.format(
                good_syntax=f'"collections.abc.{object_name}{params}"',
                bad_syntax=f'"typing.{object_name}{params}"',
            )
        elif module_name in _TYPING_MODULES and object_name == "OrderedDict":
            error_message = Y027.format(
                good_syntax=f'"collections.OrderedDict[{_MAPPING_SLICE}]"',
                bad_syntax=f'"{fullname}[{_MAPPING_SLICE}]"',
            )
        elif fullname == "typing.ContextManager":
            error_message = Y027.format(
                good_syntax='"contextlib.AbstractContextManager[T]"',
                bad_syntax='"typing.ContextManager[T]"',
            )

        # Y023 errors
        elif module_name == "typing_extensions":
            analysis = self._get_Y023_error_message(object_name)
            if analysis is None:
                return
            else:
                error_message = analysis

        # Y024 errors
        elif fullname == "collections.namedtuple":
            error_message = Y024

        # Y037 errors
        elif fullname == "typing.Optional":
            error_message = Y037.format(
                old_syntax=fullname, example='"int | None" instead of "Optional[int]"'
            )
        elif fullname == "typing.Union":
            error_message = Y037.format(
                old_syntax=fullname, example='"int | str" instead of "Union[int, str]"'
            )

        # Y039 errors
        elif fullname == "typing.Text":
            error_message = Y039

        else:
            return

        self.error(node, error_message)

    def visit_Attribute(self, node: ast.Attribute) -> None:
        self.generic_visit(node)
        thing = node.value
        if not isinstance(thing, ast.Name):
            return

        self._check_import_or_attribute(
            node=node, module_name=thing.id, object_name=node.attr
        )

    def visit_ImportFrom(self, node: ast.ImportFrom) -> None:
        module_name = node.module

        if module_name is None:
            return

        imported_names = {obj.name: obj for obj in node.names}

        if module_name == "collections.abc":
            if (
                "Set" in imported_names
                and imported_names["Set"].asname != "AbstractSet"
            ):
                self.error(node, Y025)
            return

        if module_name == "__future__":
            if "annotations" in imported_names:
                self.error(node, Y044)
            return

        for object_name in imported_names:
            self._check_import_or_attribute(node, module_name, object_name)

        if module_name == "typing" and "AbstractSet" in imported_names:
            self.error(node, Y038)

    def _check_assignment_to_function(
        self, node: ast.Assign, function: ast.expr, object_name: str
    ) -> None:
        """Attempt to find assignments to TypeVar-like objects.

        TypeVars should usually be private.
        If they are private, they should be used at least once in the file in which they are defined.
        """
        cls_name = _get_name_of_class_if_from_modules(function, modules=_TYPING_MODULES)

        if cls_name in {"TypeVar", "ParamSpec", "TypeVarTuple"}:
            if object_name.startswith("_"):
                target_info = TypeVarInfo(cls_name=cls_name, name=object_name)
                self.typevarlike_defs[target_info] = node
            else:
                self.error(node, Y001.format(cls_name))

    def visit_Assign(self, node: ast.Assign) -> None:
        if self.in_function.active:
            # We error for unexpected things within functions separately.
            self.generic_visit(node)
            return
        if len(node.targets) == 1:
            target = node.targets[0]
            if isinstance(target, ast.Name):
                target_name = target.id
            else:
                self.error(node, Y017)
                target_name = None
        else:
            self.error(node, Y017)
            target_name = None
        is_special_assignment = _is_assignment_which_must_have_a_value(
            target_name, in_class=self.in_class.active
        )
        if is_special_assignment:
            with self.string_literals_allowed.enabled():
                self.generic_visit(node)
        else:
            self.generic_visit(node)
        if target_name is None:
            return
        assert isinstance(target, ast.Name)
        assignment = node.value
        if isinstance(assignment, ast.Call):
            self._check_assignment_to_function(
                node=node, function=assignment.func, object_name=target_name
            )

        elif isinstance(assignment, (ast.Num, ast.Str, ast.Bytes)):
            return self._Y015_error(node)

        if (
            isinstance(assignment, (ast.Constant, ast.NameConstant))
            and not isinstance(assignment, ast.Ellipsis)
            and assignment.value is not None
        ):
            return self._Y015_error(node)

        if not is_special_assignment:
            self._check_for_type_aliases(node, target, assignment)

    def visit_AugAssign(self, node: ast.AugAssign) -> None:
        """Allow `__all__ += ['foo', 'bar']` in a stub file"""
        target, value = node.target, node.value
        self.visit(target)
        if _is_name(target, "__all__") and isinstance(node.op, ast.Add):
            with self.string_literals_allowed.enabled():
                self.visit(value)
        else:
            self.visit(value)

    def _check_for_type_aliases(
        self, node: ast.Assign, target: ast.Name, assignment: ast.expr
    ) -> None:
        """
        Check for assignments that look like they could be type aliases,
        but aren't annotated with `typing(_extensions).TypeAlias`.

        We avoid triggering Y026 for calls and = ... because there are various
        unusual cases where assignment to the result of a call is legitimate
        in stubs (`T = TypeVar("T")`, `List = _Alias()`, etc.).

        We also avoid triggering Y026 for aliases like `X = str`.
        It's ultimately nearly impossible to reliably detect
        whether these are type aliases or variable aliases,
        unless you're a type checker (and we're not).

        The only exceptions are the type aliases `X = (typing.)Any`
        (special-cased, because it is so common in a stub),
        and `X = None` (special-cased because it is so special).
        """
        if (
            isinstance(assignment, (ast.Subscript, ast.BinOp))
            or _is_Any(assignment)
            or _is_None(assignment)
        ):
            new_node = ast.AnnAssign(
                target=target,
                annotation=ast.Name(id="TypeAlias", ctx=ast.Load()),
                value=assignment,
                simple=1,
            )
            self.error(node, Y026.format(suggestion=unparse(new_node)))

    def visit_Name(self, node: ast.Name) -> None:
        self.all_name_occurrences[node.id] += 1

    def visit_Call(self, node: ast.Call) -> None:
        function = node.func
        self.visit(function)

        if _is_NamedTuple(function):
            return self.error(node, Y028)
        elif _is_TypedDict(function):
            if _is_bad_TypedDict(node):
                self.error(node, Y031)
            return

        # String literals can appear in positional arguments for
        # TypeVar definitions.
        with self.string_literals_allowed.enabled():
            for arg in node.args:
                self.visit(arg)
        # But in keyword arguments they're most likely TypeVar bounds,
        # which should not be quoted.
        for kw in node.keywords:
            self.visit(kw)

    # 3.8+
    def visit_Constant(self, node: ast.Constant) -> None:
        if not self.string_literals_allowed.active and isinstance(node.value, str):
            self.error(node, Y020)

    # 3.7 and lower
    def visit_Str(self, node: ast.Str) -> None:
        if not self.string_literals_allowed.active:
            self.error(node, Y020)

    def visit_Expr(self, node: ast.Expr) -> None:
        if isinstance(node.value, ast.Str):
            self.error(node, Y021)
        else:
            self.generic_visit(node)

    _Y042_REGEX = re.compile(r"^_?[a-z]")

    # Y043: Error for alias names in "T"
    # (plus possibly a single digit afterwards), but only if:
    #
    # - The name starts with "_"
    # - The penultimate character in the name is an ASCII-lowercase letter
    _Y043_REGEX = re.compile(r"^_.*[a-z]T\d?$")

    def _check_typealias(self, node: ast.AnnAssign, alias_name: str) -> None:
        with self.visiting_TypeAlias.enabled():
            self.generic_visit(node)
        if alias_name.startswith("_"):
            self.typealias_decls[alias_name] = node
        if self._Y042_REGEX.match(alias_name):
            self.error(node, Y042)
        if self._Y043_REGEX.match(alias_name):
            self.error(node, Y043)

    def visit_AnnAssign(self, node: ast.AnnAssign) -> None:
        node_annotation = node.annotation
        if _is_Final(node_annotation):
            with self.string_literals_allowed.enabled():
                self.generic_visit(node)
            return

        node_target, node_value = node.target, node.value
        if isinstance(node_target, ast.Name):
            target_name = node_target.id
            if _is_assignment_which_must_have_a_value(
                target_name, in_class=self.in_class.active
            ):
                with self.string_literals_allowed.enabled():
                    self.generic_visit(node)
                if node_value is None:
                    self.error(node, Y035.format(var=target_name))
                return

        if _is_TypeAlias(node_annotation) and isinstance(node_target, ast.Name):
            return self._check_typealias(node=node, alias_name=target_name)

        self.generic_visit(node)

        if node_value and not isinstance(node_value, ast.Ellipsis):
            self._Y015_error(node)

    def _check_union_members(self, members: Sequence[ast.expr]) -> None:
        members_by_dump: dict[str, list[ast.expr]] = {}
        for member in members:
            members_by_dump.setdefault(ast.dump(member), []).append(member)

        dupes_in_union = False
        for member_list in members_by_dump.values():
            if len(member_list) >= 2:
                self.error(member_list[1], Y016.format(unparse(member_list[1])))
                dupes_in_union = True

        if not dupes_in_union:
            self._check_for_multiple_literals(members)
            if not self.visiting_TypeAlias.active:
                self._check_for_redundant_numeric_unions(members)

    def _Y041_error(
        self, members: Sequence[ast.expr], subtype: str, supertype: str
    ) -> None:
        self.error(
            members[0],
            Y041.format(implicit_subtype=subtype, implicit_supertype=supertype),
        )

    def _check_for_redundant_numeric_unions(self, members: Sequence[ast.expr]) -> None:
        complex_in_union, float_in_union, int_in_union = False, False, False

        for member in members:
            name = _get_name_of_class_if_from_modules(member, modules={"builtins"})

            if name is None:
                continue

            if name == "complex":
                complex_in_union = True
            elif name == "float":
                float_in_union = True
            elif name == "int":
                int_in_union = True

        if complex_in_union:
            if float_in_union:
                self._Y041_error(members, subtype="float", supertype="complex")
            if int_in_union:
                self._Y041_error(members, subtype="int", supertype="complex")
        elif float_in_union and int_in_union:
            self._Y041_error(members, subtype="int", supertype="float")

    def _check_for_multiple_literals(self, members: Sequence[ast.expr]) -> None:
        literals_in_union, non_literals_in_union = [], []

        for member in members:
            if isinstance(member, ast.Subscript) and _is_Literal(member.value):
                literals_in_union.append(member.slice)
            else:
                non_literals_in_union.append(member)

        if len(literals_in_union) < 2:
            return

        # Contains ast.slice nodes on Python <3.9; contains ast.expr nodes on Python >= 3.9
        new_literal_members: list[ast.expr | ast.slice] = []

        for literal in literals_in_union:
            if isinstance(literal, ast.Tuple):
                new_literal_members.extend(literal.elts)
            else:
                new_literal_members.append(literal)

        new_literal_slice = unparse(ast.Tuple(new_literal_members)).strip("()")

        if non_literals_in_union:
            suggestion = f'Combine them into one, e.g. "Literal[{new_literal_slice}]".'
        else:
            suggestion = f'Use a single Literal, e.g. "Literal[{new_literal_slice}]".'

        self.error(members[0], Y030.format(suggestion=suggestion))

    def visit_BinOp(self, node: ast.BinOp) -> None:
        if not isinstance(node.op, ast.BitOr):
            self.generic_visit(node)
            return

        # str|int|None parses as BinOp(BinOp(str, |, int), |, None)
        current: ast.expr = node
        members = []
        while isinstance(current, ast.BinOp) and isinstance(current.op, ast.BitOr):
            members.append(current.right)
            current = current.left

        members.append(current)
        members.reverse()

        # Do not call generic_visit(node), that would call this method again unnecessarily
        for member in members:
            self.visit(member)

        self._check_union_members(members)

    def visit_Subscript(self, node: ast.Subscript) -> None:
        subscripted_object = node.value
        subscripted_object_name = _get_name_of_class_if_from_modules(
            subscripted_object, modules=_TYPING_MODULES
        )
        self.visit(subscripted_object)
        if subscripted_object_name == "Literal":
            with self.string_literals_allowed.enabled():
                self.visit(node.slice)
            return

        if isinstance(node.slice, ast.Tuple):
            self._visit_slice_tuple(node.slice, subscripted_object_name)
        else:
            self.visit(node.slice)

    def _visit_slice_tuple(self, node: ast.Tuple, parent: str | None) -> None:
        if parent == "Union":
            self._check_union_members(node.elts)
            self.visit(node)
        elif parent == "Annotated":
            # Allow literals, except in the first argument
            if len(node.elts) > 1:
                self.visit(node.elts[0])
                with self.string_literals_allowed.enabled():
                    for elt in node.elts[1:]:
                        self.visit(elt)
            else:
                self.visit(node)
        else:
            self.visit(node)

    def visit_If(self, node: ast.If) -> None:
        test = node.test
        # No types can appear in if conditions, so avoid confusing additional errors.
        with self.string_literals_allowed.enabled():
            self.visit(test)
        if isinstance(test, ast.BoolOp):
            for expression in test.values:
                self._check_if_expression(expression)
        else:
            self._check_if_expression(test)
        for line in chain(node.body, node.orelse):
            self.visit(line)

    def _check_if_expression(self, node: ast.expr) -> None:
        if not isinstance(node, ast.Compare):
            self.error(node, Y002)
            return
        if len(node.comparators) != 1:
            # mypy doesn't support chained comparisons
            self.error(node, Y002)
            return
        if isinstance(node.left, ast.Subscript):
            self._check_subscript_version_check(node)
        elif isinstance(node.left, ast.Attribute):
            if _is_name(node.left.value, "sys"):
                if node.left.attr == "platform":
                    self._check_platform_check(node)
                elif node.left.attr == "version_info":
                    self._check_version_check(node)
                else:
                    self.error(node, Y002)
            else:
                self.error(node, Y002)
        else:
            self.error(node, Y002)

    def _check_subscript_version_check(self, node: ast.Compare) -> None:
        # unless this is on, comparisons against a single integer aren't allowed
        must_be_single = False
        # if strict equality is allowed, it must be against a tuple of this length
        can_have_strict_equals: int | None = None
        version_info = node.left
        if isinstance(version_info, ast.Subscript):
            slc = version_info.slice
            # TODO: ast.Num works, but is deprecated
            if isinstance(slc, ast.Num):
                # anything other than the integer 0 doesn't make much sense
                if isinstance(slc.n, int) and slc.n == 0:
                    must_be_single = True
                else:
                    self.error(node, Y003)
                    return
            elif isinstance(slc, ast.Slice):
                if slc.lower is not None or slc.step is not None:
                    self.error(node, Y003)
                    return
                elif (
                    # allow only [:1] and [:2]
                    isinstance(slc.upper, ast.Num)
                    and isinstance(slc.upper.n, int)
                    and slc.upper.n in (1, 2)
                ):
                    can_have_strict_equals = slc.upper.n
                else:
                    self.error(node, Y003)
                    return
            else:
                # extended slicing
                self.error(node, Y003)
                return
        self._check_version_check(
            node,
            must_be_single=must_be_single,
            can_have_strict_equals=can_have_strict_equals,
        )

    def _check_version_check(
        self,
        node: ast.Compare,
        *,
        must_be_single: bool = False,
        can_have_strict_equals: int | None = None,
    ) -> None:
        comparator = node.comparators[0]
        if must_be_single:
            if not isinstance(comparator, ast.Num) or not isinstance(comparator.n, int):
                self.error(node, Y003)
        elif not isinstance(comparator, ast.Tuple):
            self.error(node, Y003)
        else:
            if not all(isinstance(elt, ast.Num) for elt in comparator.elts):
                self.error(node, Y003)
            elif len(comparator.elts) > 2:
                # mypy only supports major and minor version checks
                self.error(node, Y004)

            cmpop = node.ops[0]
            if isinstance(cmpop, (ast.Lt, ast.GtE)):
                pass
            elif isinstance(cmpop, (ast.Eq, ast.NotEq)):
                if can_have_strict_equals is not None:
                    if len(comparator.elts) != can_have_strict_equals:
                        self.error(node, Y005.format(n=can_have_strict_equals))
                else:
                    self.error(node, Y006)
            else:
                self.error(node, Y006)

    def _check_platform_check(self, node: ast.Compare) -> None:
        cmpop = node.ops[0]
        # "in" might also make sense but we don't currently have one
        if not isinstance(cmpop, (ast.Eq, ast.NotEq)):
            self.error(node, Y007)
            return

        comparator = node.comparators[0]
        if isinstance(comparator, ast.Str):
            # other values are possible but we don't need them right now
            # this protects against typos
            if comparator.s not in ("linux", "win32", "cygwin", "darwin"):
                self.error(node, Y008.format(platform=comparator.s))
        else:
            self.error(node, Y007)

    def visit_ClassDef(self, node: ast.ClassDef) -> None:
        if (
            (not self.in_class.active)
            and node.name.startswith("_")
            and any(_is_Protocol(base) for base in node.bases)
        ):
            self.protocol_defs.append(node)
        old_class_node = self.current_class_node
        self.current_class_node = node
        with self.in_class.enabled():
            self.generic_visit(node)
        self.current_class_node = old_class_node

        if any(_is_builtins_object(base_node) for base_node in node.bases):
            self.error(node, Y040)

        # empty class body should contain "..." not "pass"
        if len(node.body) == 1:
            statement = node.body[0]
            if isinstance(statement, ast.Expr) and isinstance(
                statement.value, ast.Ellipsis
            ):
                return
            elif isinstance(statement, ast.Pass):
                self.error(statement, Y009)
                return

        for statement in node.body:
            # "pass" should not used in class body
            if isinstance(statement, ast.Pass):
                self.error(statement, Y012)
            # "..." should not be used in non-empty class body
            elif isinstance(statement, ast.Expr) and isinstance(
                statement.value, ast.Ellipsis
            ):
                self.error(statement, Y013)

    def _check_exit_method(  # noqa: C901
        self, node: ast.FunctionDef | ast.AsyncFunctionDef, method_name: str
    ) -> None:
        all_args = node.args
        non_kw_only_args = _non_kw_only_args_of(all_args)
        num_args = len(non_kw_only_args)
        varargs = all_args.vararg

        def error_for_bad_exit_method(details: str) -> None:
            self.error(node, Y036.format(method_name=method_name, details=details))

        if num_args < 4:
            if varargs:
                varargs_annotation = varargs.annotation
                if not (
                    varargs_annotation is None
                    or _is_builtins_object(varargs_annotation)
                ):
                    error_for_bad_exit_method(
                        f'Star-args in an {method_name} method should be annotated with "object", '
                        f'not "{unparse(varargs_annotation)}"'
                    )
            else:
                error_for_bad_exit_method(
                    f"If there are no star-args, "
                    f"there should be at least 3 non-keyword-only args "
                    f'in an {method_name} method (excluding "self")'
                )

        if len(all_args.defaults) < (num_args - 4):
            error_for_bad_exit_method(
                f"All arguments after the first 4 in an {method_name} method "
                f"must have a default value"
            )

        if None in all_args.kw_defaults:
            error_for_bad_exit_method(
                f"All keyword-only arguments in an {method_name} method "
                f"must have a default value"
            )

        def error_for_bad_annotation(
            annotation_node: ast.expr, *, arg_number: Literal[1, 2, 3]
        ) -> None:
            exit_arg_descriptions = [
                ("first", "type[BaseException] | None"),
                ("second", "BaseException | None"),
                ("third", "types.TracebackType | None"),
            ]

            arg_name, correct_annotation = exit_arg_descriptions[arg_number - 1]

            error_msg_details = (
                f"The {arg_name} arg in an {method_name} method "
                f'should be annotated with "{correct_annotation}" or "object", '
                f'not "{unparse(annotation_node)}"'
            )

            error_for_bad_exit_method(details=error_msg_details)

        if num_args >= 2:
            arg1_annotation = non_kw_only_args[1].annotation
            if arg1_annotation is None or _is_builtins_object(arg1_annotation):
                pass
            elif _is_PEP_604_union(arg1_annotation):
                is_union_with_None, non_None_part = _analyse_exit_method_arg(
                    arg1_annotation
                )
                if not (
                    is_union_with_None
                    and isinstance(non_None_part, ast.Subscript)
                    and _is_type_or_Type(non_None_part.value)
                    and _is_BaseException(non_None_part.slice)
                ):
                    error_for_bad_annotation(arg1_annotation, arg_number=1)
            else:
                error_for_bad_annotation(arg1_annotation, arg_number=1)

        if num_args >= 3:
            arg2_annotation = non_kw_only_args[2].annotation
            if arg2_annotation is None or _is_builtins_object(arg2_annotation):
                pass
            elif _is_PEP_604_union(arg2_annotation):
                is_union_with_None, non_None_part = _analyse_exit_method_arg(
                    arg2_annotation
                )
                if not (is_union_with_None and _is_BaseException(non_None_part)):
                    error_for_bad_annotation(arg2_annotation, arg_number=2)
            else:
                error_for_bad_annotation(arg2_annotation, arg_number=2)

        if num_args >= 4:
            arg3_annotation = non_kw_only_args[3].annotation
            if arg3_annotation is None or _is_builtins_object(arg3_annotation):
                pass
            elif _is_PEP_604_union(arg3_annotation):
                is_union_with_None, non_None_part = _analyse_exit_method_arg(
                    arg3_annotation
                )
                if not (is_union_with_None and _is_TracebackType(non_None_part)):
                    error_for_bad_annotation(arg3_annotation, arg_number=3)
            else:
                error_for_bad_annotation(arg3_annotation, arg_number=3)

    def _Y034_error(
        self, node: ast.FunctionDef | ast.AsyncFunctionDef, cls_name: str
    ) -> None:
        method_name = node.name
        copied_node = deepcopy(node)
        copied_node.decorator_list.clear()
        copied_node.returns = ast.Name(id="Self")
        first_arg = _non_kw_only_args_of(copied_node.args)[0]
        if method_name == "__new__":
            first_arg.annotation = ast.Subscript(
                value=ast.Name(id="type"), slice=ast.Name(id="Self")
            )
            referrer = '"__new__" methods'
        else:
            first_arg.annotation = ast.Name(id="Self")
            referrer = f'"{method_name}" methods in classes like "{cls_name}"'
        error_message = Y034.format(
            methods=referrer,
            method_name=f"{cls_name}.{method_name}",
            suggested_syntax=_unparse_func_node(copied_node),
        )
        self.error(node, error_message)

    def _check_iter_returns(
        self, node: ast.FunctionDef, returns: ast.expr | None
    ) -> None:
        if _is_Iterable(returns) or (
            isinstance(returns, ast.Subscript) and _is_Iterable(returns.value)
        ):
            msg = Y045.format(
                iter_method="__iter__", good_cls="Iterator", bad_cls="Iterable"
            )
            self.error(node, msg)

    def _check_aiter_returns(
        self, node: ast.FunctionDef, returns: ast.expr | None
    ) -> None:
        if _is_AsyncIterable(returns) or (
            isinstance(returns, ast.Subscript) and _is_AsyncIterable(returns.value)
        ):
            msg = Y045.format(
                iter_method="__aiter__",
                good_cls="AsyncIterator",
                bad_cls="AsyncIterable",
            )
            self.error(node, msg)

    def _visit_synchronous_method(self, node: ast.FunctionDef) -> None:
        method_name = node.name
        all_args = node.args
        classdef = self.current_class_node
        assert classdef is not None

        if _has_bad_hardcoded_returns(node, classdef=classdef):
            return self._Y034_error(node=node, cls_name=classdef.name)

        returns = node.returns

        if method_name == "__iter__":
            return self._check_iter_returns(node, returns)

        if method_name == "__aiter__":
            return self._check_aiter_returns(node, returns)

        if method_name in {"__exit__", "__aexit__"}:
            return self._check_exit_method(node=node, method_name=method_name)

        if all_args.kwonlyargs:
            return

        non_kw_only_args = _non_kw_only_args_of(all_args)

        # Raise an error for defining __str__ or __repr__ on a class, but only if:
        # 1). The method is not decorated with @abstractmethod
        # 2). The method has the exact same signature as object.__str__/object.__repr__
        if method_name in {"__repr__", "__str__"}:
            if (
                len(non_kw_only_args) == 1
                and _is_object(returns, "str", from_={"builtins"})
                and not any(_is_abstractmethod(deco) for deco in node.decorator_list)
            ):
                self.error(node, Y029)

        elif method_name in {"__eq__", "__ne__"}:
            if len(non_kw_only_args) == 2 and _is_Any(non_kw_only_args[1].annotation):
                self.error(node, Y032.format(method_name=method_name))

    def visit_FunctionDef(self, node: ast.FunctionDef) -> None:
        if self.in_class.active:
            self._visit_synchronous_method(node)
        self._visit_function(node)

    def visit_AsyncFunctionDef(self, node: ast.AsyncFunctionDef) -> None:
        if self.in_class.active:
            classdef = self.current_class_node
            assert classdef is not None
            method_name = node.name
            if _has_bad_hardcoded_returns(node, classdef=classdef):
                self._Y034_error(node=node, cls_name=classdef.name)
            elif method_name == "__aexit__":
                self._check_exit_method(node=node, method_name=method_name)
        self._visit_function(node)

    def _Y019_error(
        self, node: ast.FunctionDef | ast.AsyncFunctionDef, typevar_name: str
    ) -> None:
        cleaned_method = deepcopy(node)
        cleaned_method.decorator_list.clear()
        new_syntax = _unparse_func_node(cleaned_method)
        new_syntax = re.sub(rf"\b{typevar_name}\b", "Self", new_syntax)
        self.error(
            # pass the node for the first argument to `self.error`,
            # rather than the function node,
            # as linenos differ in Python 3.7 and 3.8+ for decorated functions
            node.args.args[0],
            Y019.format(typevar_name=typevar_name, new_syntax=new_syntax),
        )

    def _check_instance_method_for_bad_typevars(
        self,
        *,
        method: ast.FunctionDef | ast.AsyncFunctionDef,
        first_arg_annotation: ast.Name | ast.Subscript,
        return_annotation: ast.Name,
    ) -> None:
        if not isinstance(first_arg_annotation, ast.Name):
            return

        if first_arg_annotation.id != return_annotation.id:
            return

        arg1_annotation_name = first_arg_annotation.id

        if arg1_annotation_name.startswith("_"):
            self._Y019_error(method, arg1_annotation_name)

    def _check_class_method_for_bad_typevars(
        self,
        *,
        method: ast.FunctionDef | ast.AsyncFunctionDef,
        first_arg_annotation: ast.Name | ast.Subscript,
        return_annotation: ast.Name,
    ) -> None:
        if not isinstance(first_arg_annotation, ast.Subscript):
            return

        if isinstance(first_arg_annotation.slice, ast.Name):
            cls_typevar = first_arg_annotation.slice.id
        else:
            return

        # Don't error if the first argument is annotated with `builtins.type[T]` or `typing.Type[T]`
        # These are edge cases, and it's hard to give good error messages for them.
        if not _is_name(first_arg_annotation.value, "type"):
            return

        if cls_typevar == return_annotation.id and cls_typevar.startswith("_"):
            self._Y019_error(method, cls_typevar)

    def check_self_typevars(self, node: ast.FunctionDef | ast.AsyncFunctionDef) -> None:
        pos_or_keyword_args = node.args.args

        if not pos_or_keyword_args:
            return
        return_annotation = node.returns

        if not isinstance(return_annotation, ast.Name):
            return
        first_arg_annotation = pos_or_keyword_args[0].annotation

        if not isinstance(first_arg_annotation, (ast.Name, ast.Subscript)):
            return

        decorator_names = {
            decorator.id
            for decorator in node.decorator_list
            if isinstance(decorator, ast.Name)
        }

        if "classmethod" in decorator_names or node.name == "__new__":
            self._check_class_method_for_bad_typevars(
                method=node,
                first_arg_annotation=first_arg_annotation,
                return_annotation=return_annotation,
            )
        elif "staticmethod" in decorator_names:
            return
        else:
            self._check_instance_method_for_bad_typevars(
                method=node,
                first_arg_annotation=first_arg_annotation,
                return_annotation=return_annotation,
            )

    def _visit_function(self, node: ast.FunctionDef | ast.AsyncFunctionDef) -> None:
        with self.in_function.enabled():
            self.generic_visit(node)

        body = node.body
        if len(body) > 1:
            self.error(body[1], Y048)
        elif body:
            statement = body[0]
            # normally, should just be "..."
            if isinstance(statement, ast.Pass):
                self.error(statement, Y009)
            # Ellipsis is fine. Str (docstrings) is not but we produce
            # tailored error message for it elsewhere.
            elif not (
                isinstance(statement, ast.Expr)
                and isinstance(statement.value, (ast.Ellipsis, ast.Str))
            ):
                self.error(statement, Y010)

        if self.in_class.active:
            self.check_self_typevars(node)

    def visit_arguments(self, node: ast.arguments) -> None:
        self.generic_visit(node)
        args = node.args[-len(node.defaults) :]
        for arg, default in chain(
            zip(args, node.defaults), zip(node.kwonlyargs, node.kw_defaults)
        ):
            if default is None:
                continue  # keyword-only arg without a default
            if not isinstance(default, ast.Ellipsis):
                self.error(default, (Y014 if arg.annotation is None else Y011))

    def _Y015_error(self, node: ast.Assign | ast.AnnAssign) -> None:
        old_syntax = unparse(node)
        copy_of_node = deepcopy(node)
        copy_of_node.value = ast.Constant(value=...)
        new_syntax = unparse(copy_of_node)
        error_message = Y015.format(old_syntax=old_syntax, new_syntax=new_syntax)
        self.error(node, error_message)

    def error(self, node: ast.AST, message: str) -> None:
        self.errors.append(Error(node.lineno, node.col_offset, message, PyiTreeChecker))

    def run(self, tree: ast.AST) -> Iterable[Error]:
        self.errors.clear()
        self.visit(tree)
        for (cls_name, typevar_name), def_node in self.typevarlike_defs.items():
            if self.all_name_occurrences[typevar_name] == 1:
                self.error(
                    def_node,
                    Y018.format(typevarlike_cls=cls_name, typevar_name=typevar_name),
                )
        for protocol in self.protocol_defs:
            if self.all_name_occurrences[protocol.name] == 0:
                self.error(protocol, Y046.format(protocol_name=protocol.name))
        for alias_name, alias in self.typealias_decls.items():
            if self.all_name_occurrences[alias_name] == 1:
                self.error(alias, Y047.format(alias_name=alias_name))
        yield from self.errors


_TYPE_COMMENT_REGEX = re.compile(r"#\s*type:\s*(?!\s?ignore)([^#]+)(\s*#.*?)?$")


def _check_for_type_comments(path: Path) -> Iterator[Error]:
    stublines = path.read_text().splitlines()
    for lineno, line in enumerate(stublines, start=1):
        cleaned_line = line.strip()

        if cleaned_line.startswith("#"):
            continue

        match = _TYPE_COMMENT_REGEX.search(cleaned_line)
        if not match:
            continue

        type_comment = match.group(1).strip()

        try:
            ast.parse(type_comment)
        except SyntaxError:
            continue

        yield Error(lineno, 0, Y033, PyiTreeChecker)


@dataclass
class PyiTreeChecker:
    name: ClassVar[str] = "flake8-pyi"
    version: ClassVar[str] = __version__

    tree: ast.Module | None = None
    filename: str = "(none)"
    options: argparse.Namespace | None = None

    def run(self) -> Iterable[Error]:
        assert self.tree is not None
        path = Path(self.filename)
        if path.suffix == ".pyi":
            yield from _check_for_type_comments(path)
            visitor = PyiVisitor(filename=path)
            for error in visitor.run(LegacyNormalizer().visit(self.tree)):
                yield error

    @classmethod
    def add_options(cls, parser: OptionManager) -> None:
        """This is brittle, there's multiple levels of caching of defaults."""
        if isinstance(parser.parser, argparse.ArgumentParser):
            parser.parser.set_defaults(filename="*.py,*.pyi")
        else:
            for option in parser.options:
                if option.long_option_name == "--filename":
                    option.default = "*.py,*.pyi"
                    option.option_kwargs["default"] = option.default
                    option.to_optparse().default = option.default
                    parser.parser.defaults[option.dest] = option.default

        try:
            parser.add_option(
                "--no-pyi-aware-file-checker",
                default=False,
                action="store_true",
                parse_from_config=True,
                help="don't patch flake8 with .pyi-aware file checker",
            )
        except optparse.OptionConflictError:
            # In tests, sometimes this option gets called twice for some reason.
            pass

    @classmethod
    def parse_options(
        cls, optmanager: OptionManager, options: argparse.Namespace, extra_args
    ) -> None:
        """This is also brittle, only checked with flake8 3.2.1 and master."""
        if not options.no_pyi_aware_file_checker:
            checker.FileChecker = PyiAwareFileChecker


# Please keep error code lists in README and CHANGELOG up to date
Y001 = "Y001 Name of private {} must start with _"
Y002 = (
    "Y002 If test must be a simple comparison against sys.platform or sys.version_info"
)
Y003 = "Y003 Unrecognized sys.version_info check"
Y004 = "Y004 Version comparison must use only major and minor version"
Y005 = "Y005 Version comparison must be against a length-{n} tuple"
Y006 = "Y006 Use only < and >= for version comparisons"
Y007 = "Y007 Unrecognized sys.platform check"
Y008 = 'Y008 Unrecognized platform "{platform}"'
Y009 = 'Y009 Empty body should contain "...", not "pass"'
Y010 = 'Y010 Function body must contain only "..."'
Y011 = 'Y011 Default values for typed arguments must be "..."'
Y012 = 'Y012 Class body must not contain "pass"'
Y013 = 'Y013 Non-empty class body must not contain "..."'
Y014 = 'Y014 Default values for arguments must be "..."'
Y015 = 'Y015 Bad default value. Use "{new_syntax}" instead of "{old_syntax}"'
Y016 = 'Y016 Duplicate union member "{}"'
Y017 = "Y017 Only simple assignments allowed"
Y018 = 'Y018 {typevarlike_cls} "{typevar_name}" is not used'
Y019 = 'Y019 Use "_typeshed.Self" instead of "{typevar_name}", e.g. "{new_syntax}"'
Y020 = "Y020 Quoted annotations should never be used in stubs"
Y021 = "Y021 Docstrings should not be included in stubs"
Y022 = "Y022 Use {good_syntax} instead of {bad_syntax} (PEP 585 syntax)"
Y023 = "Y023 Use {good_syntax} instead of {bad_syntax}"
Y024 = 'Y024 Use "typing.NamedTuple" instead of "collections.namedtuple"'
Y025 = (
    'Y025 Use "from collections.abc import Set as AbstractSet" '
    'to avoid confusion with "builtins.set"'
)
Y026 = 'Y026 Use typing_extensions.TypeAlias for type aliases, e.g. "{suggestion}"'
Y027 = "Y027 Use {good_syntax} instead of {bad_syntax} (PEP 585 syntax)"
Y028 = "Y028 Use class-based syntax for NamedTuples"
Y029 = "Y029 Defining __repr__ or __str__ in a stub is almost always redundant"
Y030 = "Y030 Multiple Literal members in a union. {suggestion}"
Y031 = "Y031 Use class-based syntax for TypedDicts where possible"
Y032 = (
    'Y032 Prefer "object" to "Any" for the second parameter in "{method_name}" methods'
)
Y033 = 'Y033 Do not use type comments in stubs (e.g. use "x: int" instead of "x = ... # type: int")'
Y034 = 'Y034 {methods} usually return "self" at runtime. Consider using "_typeshed.Self" in "{method_name}", e.g. "{suggested_syntax}"'
Y035 = 'Y035 "{var}" in a stub file must have a value, as it has the same semantics as "{var}" at runtime.'
Y036 = "Y036 Badly defined {method_name} method: {details}"
Y037 = "Y037 Use PEP 604 union types instead of {old_syntax} (e.g. {example})."
Y038 = 'Y038 Use "from collections.abc import Set as AbstractSet" instead of "from typing import AbstractSet" (PEP 585 syntax)'
Y039 = 'Y039 Use "str" instead of "typing.Text"'
Y040 = 'Y040 Do not inherit from "object" explicitly, as it is redundant in Python 3'
Y041 = 'Y041 Use "{implicit_supertype}" instead of "{implicit_subtype} | {implicit_supertype}" (see "The numeric tower" in PEP 484)'
Y042 = "Y042 Type aliases should use the CamelCase naming convention"
Y043 = 'Y043 Bad name for a type alias (the "T" suffix implies a TypeVar)'
Y044 = 'Y044 "from __future__ import annotations" has no effect in stub files.'
Y045 = 'Y045 "{iter_method}" methods should return an {good_cls}, not an {bad_cls}'
Y046 = 'Y046 Protocol "{protocol_name}" is not used'
<<<<<<< HEAD
Y047 = 'Y047 Type alias "{alias_name}" is not used'
=======
Y048 = "Y048 Function body should contain exactly one statement"
>>>>>>> 31e4ce52
<|MERGE_RESOLUTION|>--- conflicted
+++ resolved
@@ -1755,8 +1755,5 @@
 Y044 = 'Y044 "from __future__ import annotations" has no effect in stub files.'
 Y045 = 'Y045 "{iter_method}" methods should return an {good_cls}, not an {bad_cls}'
 Y046 = 'Y046 Protocol "{protocol_name}" is not used'
-<<<<<<< HEAD
 Y047 = 'Y047 Type alias "{alias_name}" is not used'
-=======
-Y048 = "Y048 Function body should contain exactly one statement"
->>>>>>> 31e4ce52
+Y048 = "Y048 Function body should contain exactly one statement"