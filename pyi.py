#!/usr/bin/env python3
from __future__ import annotations

import argparse
import ast
import logging
import optparse
import re
import sys
from collections import Counter
from collections.abc import Iterable, Iterator, Sequence
from contextlib import contextmanager
from copy import deepcopy
from dataclasses import dataclass
from itertools import chain
from keyword import iskeyword
from pathlib import Path
from typing import TYPE_CHECKING, ClassVar, NamedTuple

from flake8 import checker  # type: ignore
from flake8.plugins.pyflakes import FlakesChecker  # type: ignore
from pyflakes.checker import (  # type: ignore[import]
    PY2,
    ClassDefinition,
    ClassScope,
    FunctionScope,
    ModuleScope,
)

if sys.version_info >= (3, 9):
    from ast import unparse
else:
    from ast_decompiler import decompile as unparse

if TYPE_CHECKING:
    from typing import TypeGuard

__version__ = "22.1.0"

LOG = logging.getLogger("flake8.pyi")


class Error(NamedTuple):
    lineno: int
    col: int
    message: str
    type: type


class TypeVarInfo(NamedTuple):
    cls_name: str
    name: str


# ChainMap and AsyncContextManager do not exist in typing or typing_extensions in Python 2,
# so we can disallow importing them from anywhere except collections and contextlib respectively.
_BAD_Y022_IMPORTS = {
    # typing aliases for collections
    "typing.Counter": "collections.Counter",
    "typing.Deque": "collections.deque",
    "typing.DefaultDict": "collections.defaultdict",
    "typing.ChainMap": "collections.ChainMap",
    # typing aliases for builtins
    "typing.Dict": "builtins.dict",
    "typing.FrozenSet": "builtins.frozenset",
    "typing.List": "builtins.list",
    "typing.Set": "builtins.set",
    "typing.Tuple": "builtins.tuple",
    "typing.Type": "builtins.type",
    # One typing alias for contextlib
    "typing.AsyncContextManager": "contextlib.AbstractAsyncContextManager",
    # typing_extensions aliases for collections
    "typing_extensions.Counter": "collections.Counter",
    "typing_extensions.Deque": "collections.deque",
    "typing_extensions.DefaultDict": "collections.defaultdict",
    "typing_extensions.ChainMap": "collections.ChainMap",
    # One typing_extensions alias for a builtin
    "typing_extensions.Type": "builtins.type",
    # one typing_extensions alias for contextlib
    "typing_extensions.AsyncContextManager": "contextlib.AbstractAsyncContextManager",
}

# typing_extensions.ContextManager is omitted from the Y023 and Y027 collections - special-cased
_BAD_Y023_IMPORTS = frozenset(
    {
        # collections.abc aliases
        "Awaitable",
        "Coroutine",
        "AsyncIterable",
        "AsyncIterator",
        "AsyncGenerator",
        # typing aliases
        "Protocol",
        "runtime_checkable",
        "ClassVar",
        "NewType",
        "overload",
        "Text",
        "NoReturn",
    }
)

_BAD_Y027_IMPORTS = {
    "typing.ContextManager": "contextlib.AbstractContextManager",
    "typing.OrderedDict": "collections.OrderedDict",
    "typing_extensions.OrderedDict": "collections.OrderedDict",
}


class PyiAwareFlakesChecker(FlakesChecker):
    def deferHandleNode(self, node, parent):
        self.deferFunction(lambda: self.handleNode(node, parent))

    def ASSIGN(self, node) -> None:
        """This is a custom implementation of ASSIGN derived from
        handleChildren() in pyflakes 1.3.0.

        The point here is that on module level, there's type aliases that we
        want to bind eagerly, but defer computation of the values of the
        assignments (the type aliases might have forward references).
        """
        if not isinstance(self.scope, ModuleScope):
            super().ASSIGN(node)
            return

        for target in node.targets:
            self.handleNode(target, node)

        self.deferHandleNode(node.value, node)

    def ANNASSIGN(self, node) -> None:
        """
        Annotated assignments don't have annotations evaluated on function
        scope, hence the custom implementation. Compared to the pyflakes
        version, we defer evaluation of the annotations (and values on
        module level).
        """
        if node.value:
            # Only bind the *target* if the assignment has value.
            # Otherwise it's not really ast.Store and shouldn't silence
            # UndefinedLocal warnings.
            self.handleNode(node.target, node)
        if not isinstance(self.scope, FunctionScope):
            self.deferHandleNode(node.annotation, node)
        if node.value:
            # If the assignment has value, handle the *value*...
            if isinstance(self.scope, ModuleScope):
                # ...later (if module scope).
                self.deferHandleNode(node.value, node)
            else:
                # ...now.
                self.handleNode(node.value, node)

    def LAMBDA(self, node) -> None:
        """This is likely very brittle, currently works for pyflakes 1.3.0.

        Deferring annotation handling depends on the fact that during calls
        to LAMBDA visiting the function's body is already deferred and the
        only eager calls to `handleNode` are for annotations.
        """
        self.handleNode, self.deferHandleNode = self.deferHandleNode, self.handleNode  # type: ignore[assignment]
        super().LAMBDA(node)
        self.handleNode, self.deferHandleNode = self.deferHandleNode, self.handleNode  # type: ignore[assignment]

    def CLASSDEF(self, node) -> None:
        if not isinstance(self.scope, ModuleScope):
            # This shouldn't be necessary because .pyi files don't nest
            # scopes much, but better safe than sorry.
            super().CLASSDEF(node)
            return

        # What follows is copied from pyflakes 1.3.0. The only changes are the
        # deferHandleNode calls.
        for decorator in node.decorator_list:
            self.handleNode(decorator, node)
        for baseNode in node.bases:
            self.deferHandleNode(baseNode, node)
        if not PY2:
            for keywordNode in node.keywords:
                self.deferHandleNode(keywordNode, node)
        self.pushScope(ClassScope)
        # doctest does not process doctest within a doctest
        # classes within classes are processed.
        if (
            self.withDoctest
            and not self._in_doctest()
            and not isinstance(self.scope, FunctionScope)
        ):
            self.deferFunction(lambda: self.handleDoctests(node))
        for stmt in node.body:
            self.handleNode(stmt, node)
        self.popScope()
        self.addBinding(node, ClassDefinition(node.name, node))

    def handleNodeDelete(self, node) -> None:
        """Null implementation.

        Lets users use `del` in stubs to denote private names.
        """
        return


class PyiAwareFileChecker(checker.FileChecker):
    def run_check(self, plugin, **kwargs):
        if self.filename == "-":
            filename = self.options.stdin_display_name
        else:
            filename = self.filename

        if filename.endswith(".pyi") and plugin["plugin"] == FlakesChecker:
            LOG.info(
                "Replacing FlakesChecker with PyiAwareFlakesChecker while "
                "checking %r",
                filename,
            )
            plugin = dict(plugin)
            plugin["plugin"] = PyiAwareFlakesChecker
        return super().run_check(plugin, **kwargs)


class LegacyNormalizer(ast.NodeTransformer):
    """Transform AST to be consistent across Python versions."""

    if sys.version_info < (3, 9):

        def visit_Index(self, node: ast.Index) -> ast.expr:
            """Index nodes no longer exist in Python 3.9.

            For example, consider the AST representing Union[str, int].
            Before 3.9:    Subscript(value=Name(id='Union'), slice=Index(value=Tuple(...)))
            3.9 and newer: Subscript(value=Name(id='Union'), slice=Tuple(...))
            """
            return node.value


<<<<<<< HEAD
def _annotation_is_ellipsis_callable(annotation: ast.expr | None) -> bool:
    """Evaluate whether `annotation` is an "ellipsis callable".

    Return `True` if `annotation` is either:
        * `Callable[..., foo]`
        * `typing.Callable[..., foo]`
        * `collections.abc.Callable[..., foo]`
    """
    if not isinstance(annotation, ast.Subscript):
        return False

    # Now we know it's a subscript e.g. `Foo[bar]`

    if not (
        isinstance(annotation.slice, ast.Tuple)
        and len(annotation.slice.elts) == 2
        and isinstance(annotation.slice.elts[0], ast.Ellipsis)
    ):
        return False

    # Now we know it's e.g. `Foo[..., bar]`

    subscripted_object = annotation.value

    if isinstance(subscripted_object, ast.Name):
        return subscripted_object.id == "Callable"

    if not (
        isinstance(subscripted_object, ast.Attribute)
        and subscripted_object.attr == "Callable"
    ):
        return False

    # Now we know it's an attribute e.g. `Foo.Callable[..., bar]`

    module = subscripted_object.value

    if isinstance(module, ast.Name):
        return module.id == "typing"

    return (
        isinstance(module, ast.Attribute)
        and isinstance(module.value, ast.Name)
        and module.value.id == "collections"
        and module.attr == "abc"
    )


def _should_use_ParamSpec(function: ast.FunctionDef | ast.AsyncFunctionDef) -> bool:
    """Determine whether a function needs to be rewritten to use ParamSpec, if it doesn't currently."""
    arguments = function.args

    non_variadic_args = chain(
        arguments.args, arguments.kwonlyargs, getattr(arguments, "posonlyargs", [])
    )

    if not any(
        _annotation_is_ellipsis_callable(arg_node.annotation)
        for arg_node in non_variadic_args
    ):
        return False

    # First check for functions like `def foo(func: Callable[P, R]) -> Callable[P, R]: ...`

    if _annotation_is_ellipsis_callable(function.returns):
        return True

    # Now check for functions like `def foo(__func: Callable[P, R], *args: P.args, **kwargs: P.kwargs) -> R: ...`

    vararg, kwarg = arguments.vararg, arguments.kwarg
    if not (isinstance(vararg, ast.arg) and isinstance(kwarg, ast.arg)):
        return False

    for annotation in (vararg.annotation, kwarg.annotation):
        if isinstance(annotation, ast.Name):
            if annotation.id != "Any":
                return False
        elif isinstance(annotation, ast.Attribute):
            if not (
                isinstance(annotation.value, ast.Name)
                and annotation.value.id == "typing"
                and annotation.value == "Any"
            ):
                return False
        else:
            return False

    return True
=======
def _unparse_assign_node(node: ast.Assign | ast.AnnAssign) -> str:
    """Unparse an Assign node, and remove any newlines in it"""
    return unparse(node).replace("\n", "")
>>>>>>> 26ebc90f


def _is_list_of_str_nodes(seq: list[ast.expr | None]) -> TypeGuard[list[ast.Str]]:
    return all(isinstance(item, ast.Str) for item in seq)


def _is_bad_TypedDict(node: ast.Call) -> bool:
    """Evaluate whether an assignment-based TypedDict should be rewritten using class syntax.

    Return `False` if the TypedDict appears as though it may be invalidly defined;
    type-checkers will raise an error in that eventuality.
    """

    args = node.args
    if len(args) != 2:
        return False

    typed_dict_annotations = args[1]

    # The runtime supports many ways of creating a TypedDict,
    # e.g. `T = TypeDict('T', [['foo', int], ['bar', str]])`,
    # but PEP 589 states that type-checkers are only expected
    # to accept a dictionary literal for the second argument.
    if not isinstance(typed_dict_annotations, ast.Dict):
        return False

    typed_dict_fields = typed_dict_annotations.keys

    if not _is_list_of_str_nodes(typed_dict_fields):
        return False

    fieldnames = [field.s for field in typed_dict_fields]

    return all(
        fieldname.isidentifier() and not iskeyword(fieldname)
        for fieldname in fieldnames
    )


@dataclass
class NestingCounter:
    """Class to help the PyiVisitor keep track of internal state"""

    nesting: int = 0

    @contextmanager
    def enabled(self) -> Iterator[None]:
        self.nesting += 1
        try:
            yield
        finally:
            self.nesting -= 1

    @property
    def active(self) -> bool:
        """Determine whether the level of nesting is currently non-zero"""
        return bool(self.nesting)


class PyiVisitor(ast.NodeVisitor):
    def __init__(self, filename: Path = Path("none")) -> None:
        self.filename = filename
        self.errors: list[Error] = []
        # Mapping of all private TypeVars/ParamSpecs/TypeVarTuples to the nodes where they're defined
        self.typevarlike_defs: dict[TypeVarInfo, ast.Assign] = {}
        # Mapping of each name in the file to the no. of occurrences
        self.all_name_occurrences: Counter[str] = Counter()
        self.string_literals_allowed = NestingCounter()
        self.in_function = NestingCounter()
        self.in_class = NestingCounter()

    def __repr__(self) -> str:
        return f"{self.__class__.__name__}(filename={self.filename!r})"

    def _check_import_or_attribute(
        self, node: ast.Attribute | ast.ImportFrom, module_name: str, object_name: str
    ) -> None:
        fullname = f"{module_name}.{object_name}"

        # Y022 errors
        if fullname in _BAD_Y022_IMPORTS:
            error_message = Y022.format(
                good_cls_name=f'"{_BAD_Y022_IMPORTS[fullname]}"',
                bad_cls_alias=fullname,
            )

        # Y027 errors
        elif fullname in _BAD_Y027_IMPORTS:
            error_message = Y027.format(
                good_cls_name=f'"{_BAD_Y027_IMPORTS[fullname]}"',
                bad_cls_alias=fullname,
            )

        # Y023 errors
        elif module_name == "typing_extensions":
            if object_name in _BAD_Y023_IMPORTS:
                error_message = Y023.format(
                    good_cls_name=f'"typing.{object_name}"',
                    bad_cls_alias=f"typing_extensions.{object_name}",
                )
            elif object_name == "ContextManager":
                suggested_syntax = (
                    '"contextlib.AbstractContextManager" '
                    '(or "typing.ContextManager" in Python 2-compatible code)'
                )
                error_message = Y023.format(
                    good_cls_name=suggested_syntax,
                    bad_cls_alias="typing_extensions.ContextManager",
                )
            else:
                return

        # Y024 errors
        elif fullname == "collections.namedtuple":
            error_message = Y024

        else:
            return

        self.error(node, error_message)

    def visit_Attribute(self, node: ast.Attribute) -> None:
        self.generic_visit(node)
        thing = node.value
        if not isinstance(thing, ast.Name):
            return

        self._check_import_or_attribute(
            node=node, module_name=thing.id, object_name=node.attr
        )

    def visit_ImportFrom(self, node: ast.ImportFrom) -> None:
        module_name, imported_objects = node.module, node.names

        if module_name is None:
            return

        if module_name == "collections.abc" and any(
            obj.name == "Set" and obj.asname != "AbstractSet"
            for obj in imported_objects
        ):
            return self.error(node, Y025)

        for obj in imported_objects:
            self._check_import_or_attribute(
                node=node, module_name=module_name, object_name=obj.name
            )

    def visit_Assign(self, node: ast.Assign) -> None:
        if self.in_function.active:
            # We error for unexpected things within functions separately.
            self.generic_visit(node)
            return
        if len(node.targets) == 1:
            target = node.targets[0]
            if isinstance(target, ast.Name):
                target_name = target.id
            else:
                self.error(node, Y017)
                target_name = None
        else:
            self.error(node, Y017)
            target_name = None
        if target_name == "__all__":
            with self.string_literals_allowed.enabled():
                self.generic_visit(node)
        else:
            self.generic_visit(node)
        if target_name is None:
            return
        assignment = node.value
        # Attempt to find assignments to type helpers (typevars and aliases),
        # which should usually be private. If they are private,
        # they should be used at least once in the file in which they are defined.
        if isinstance(assignment, ast.Call) and isinstance(assignment.func, ast.Name):
            cls_name = assignment.func.id
            if cls_name in ("TypeVar", "ParamSpec", "TypeVarTuple"):
                if target_name.startswith("_"):
                    target_info = TypeVarInfo(cls_name=cls_name, name=target_name)
                    self.typevarlike_defs[target_info] = node
                else:
                    self.error(target, Y001.format(cls_name))
        if isinstance(node.value, (ast.Num, ast.Str, ast.Bytes)):
            self._Y015_error(node)
        # We avoid triggering Y026 for calls and = ... because there are various
        # unusual cases where assignment to the result of a call is legitimate
        # in stubs.
        elif target_name != "__all__" and not isinstance(
            node.value, (ast.Ellipsis, ast.Call)
        ):
            self.error(node, Y026)

    def visit_Name(self, node: ast.Name) -> None:
        self.all_name_occurrences[node.id] += 1

    def visit_Call(self, node: ast.Call) -> None:
        function = node.func
        self.visit(function)
        if isinstance(function, ast.Name):
            callable_name = function.id
            if callable_name == "NamedTuple":
                return self.error(node, Y028)
            elif callable_name == "TypedDict":
                if _is_bad_TypedDict(node):
                    self.error(node, Y031)
                return

        elif isinstance(function, ast.Attribute):
            if isinstance(function.value, ast.Name) and function.value.id == "typing":
                callable_name = function.attr
                if callable_name == "NamedTuple":
                    return self.error(node, Y028)
                elif callable_name == "TypedDict":
                    if _is_bad_TypedDict(node):
                        self.error(node, Y031)
                    return

        # String literals can appear in positional arguments for
        # TypeVar definitions.
        with self.string_literals_allowed.enabled():
            for arg in node.args:
                self.visit(arg)
        # But in keyword arguments they're most likely TypeVar bounds,
        # which should not be quoted.
        for kw in node.keywords:
            self.visit(kw)

    # 3.8+
    def visit_Constant(self, node: ast.Constant) -> None:
        if not self.string_literals_allowed.active and isinstance(node.value, str):
            self.error(node, Y020)

    # 3.7 and lower
    def visit_Str(self, node: ast.Str) -> None:
        if not self.string_literals_allowed.active:
            self.error(node, Y020)

    def visit_Expr(self, node: ast.Expr) -> None:
        if isinstance(node.value, ast.Str):
            self.error(node, Y021)
        else:
            self.generic_visit(node)

    def visit_AnnAssign(self, node: ast.AnnAssign) -> None:
        self.generic_visit(node)
        if isinstance(node.annotation, ast.Name) and node.annotation.id == "TypeAlias":
            return
        if node.value and not isinstance(node.value, ast.Ellipsis):
            self._Y015_error(node)

    def _check_union_members(self, members: Sequence[ast.expr]) -> None:
        members_by_dump: dict[str, list[ast.expr]] = {}
        for member in members:
            members_by_dump.setdefault(ast.dump(member), []).append(member)

        dupes_in_union = False
        for member_list in members_by_dump.values():
            if len(member_list) >= 2:
                self.error(member_list[1], Y016.format(unparse(member_list[1])))
                dupes_in_union = True

        if not dupes_in_union:
            self._check_for_multiple_literals(members)

    def _check_for_multiple_literals(self, members: Sequence[ast.expr]) -> None:
        literals_in_union, non_literals_in_union = [], []

        for member in members:
            if (
                isinstance(member, ast.Subscript)
                and isinstance(member.value, ast.Name)
                and member.value.id == "Literal"
            ):
                literals_in_union.append(member.slice)
            else:
                non_literals_in_union.append(member)

        if len(literals_in_union) < 2:
            return

        new_literal_members: list[ast.expr] = []

        for literal in literals_in_union:
            if isinstance(literal, ast.Tuple):
                new_literal_members.extend(literal.elts)
            else:
                new_literal_members.append(literal)

        new_literal_slice = unparse(ast.Tuple(new_literal_members)).strip("()")

        if non_literals_in_union:
            suggestion = f'Combine them into one, e.g. "Literal[{new_literal_slice}]".'
        else:
            suggestion = f'Use a single Literal, e.g. "Literal[{new_literal_slice}]".'

        self.error(members[0], Y030.format(suggestion=suggestion))

    def visit_BinOp(self, node: ast.BinOp) -> None:
        if not isinstance(node.op, ast.BitOr):
            self.generic_visit(node)
            return

        # str|int|None parses as BinOp(BinOp(str, |, int), |, None)
        current: ast.expr = node
        members = []
        while isinstance(current, ast.BinOp) and isinstance(current.op, ast.BitOr):
            members.append(current.right)
            current = current.left

        members.append(current)
        members.reverse()

        # Do not call generic_visit(node), that would call this method again unnecessarily
        for member in members:
            self.visit(member)

        self._check_union_members(members)

    def visit_Subscript(self, node: ast.Subscript) -> None:
        if isinstance(node.value, ast.Name):
            value_id = node.value.id
        else:
            value_id = None

        self.visit(node.value)
        if value_id == "Literal":
            with self.string_literals_allowed.enabled():
                self.visit(node.slice)
            return

        if isinstance(node.slice, ast.Tuple):
            self._visit_slice_tuple(node.slice, value_id)
        else:
            self.visit(node.slice)

    def _visit_slice_tuple(self, node: ast.Tuple, parent: str | None) -> None:
        if parent == "Union":
            self._check_union_members(node.elts)
            self.visit(node)
        elif parent == "Annotated":
            # Allow literals, except in the first argument
            if len(node.elts) > 1:
                self.visit(node.elts[0])
                with self.string_literals_allowed.enabled():
                    for elt in node.elts[1:]:
                        self.visit(elt)
            else:
                self.visit(node)
        else:
            self.visit(node)

    def visit_If(self, node: ast.If) -> None:
        # No types can appear in if conditions, so avoid confusing additional errors.
        with self.string_literals_allowed.enabled():
            self.generic_visit(node)
        test = node.test
        if isinstance(test, ast.BoolOp):
            for expression in test.values:
                self._check_if_expression(expression)
        else:
            self._check_if_expression(test)

    def _check_if_expression(self, node: ast.expr) -> None:
        if not isinstance(node, ast.Compare):
            self.error(node, Y002)
            return
        if len(node.comparators) != 1:
            # mypy doesn't support chained comparisons
            self.error(node, Y002)
            return
        if isinstance(node.left, ast.Subscript):
            self._check_subscript_version_check(node)
        elif isinstance(node.left, ast.Attribute):
            if isinstance(node.left.value, ast.Name) and node.left.value.id == "sys":
                if node.left.attr == "platform":
                    self._check_platform_check(node)
                elif node.left.attr == "version_info":
                    self._check_version_check(node)
                else:
                    self.error(node, Y002)
            else:
                self.error(node, Y002)
        else:
            self.error(node, Y002)

    def _check_subscript_version_check(self, node: ast.Compare) -> None:
        # unless this is on, comparisons against a single integer aren't allowed
        must_be_single = False
        # if strict equality is allowed, it must be against a tuple of this length
        can_have_strict_equals: int | None = None
        version_info = node.left
        if isinstance(version_info, ast.Subscript):
            slc = version_info.slice
            # TODO: ast.Num works, but is deprecated
            if isinstance(slc, ast.Num):
                # anything other than the integer 0 doesn't make much sense
                if isinstance(slc.n, int) and slc.n == 0:
                    must_be_single = True
                else:
                    self.error(node, Y003)
                    return
            elif isinstance(slc, ast.Slice):
                if slc.lower is not None or slc.step is not None:
                    self.error(node, Y003)
                    return
                elif (
                    # allow only [:1] and [:2]
                    isinstance(slc.upper, ast.Num)
                    and isinstance(slc.upper.n, int)
                    and slc.upper.n in (1, 2)
                ):
                    can_have_strict_equals = slc.upper.n
                else:
                    self.error(node, Y003)
                    return
            else:
                # extended slicing
                self.error(node, Y003)
                return
        self._check_version_check(
            node,
            must_be_single=must_be_single,
            can_have_strict_equals=can_have_strict_equals,
        )

    def _check_version_check(
        self,
        node: ast.Compare,
        *,
        must_be_single: bool = False,
        can_have_strict_equals: int | None = None,
    ) -> None:
        comparator = node.comparators[0]
        if must_be_single:
            if not isinstance(comparator, ast.Num) or not isinstance(comparator.n, int):
                self.error(node, Y003)
        elif not isinstance(comparator, ast.Tuple):
            self.error(node, Y003)
        else:
            if not all(isinstance(elt, ast.Num) for elt in comparator.elts):
                self.error(node, Y003)
            elif len(comparator.elts) > 2:
                # mypy only supports major and minor version checks
                self.error(node, Y004)

            cmpop = node.ops[0]
            if isinstance(cmpop, (ast.Lt, ast.GtE)):
                pass
            elif isinstance(cmpop, (ast.Eq, ast.NotEq)):
                if can_have_strict_equals is not None:
                    if len(comparator.elts) != can_have_strict_equals:
                        self.error(node, Y005.format(n=can_have_strict_equals))
                else:
                    self.error(node, Y006)
            else:
                self.error(node, Y006)

    def _check_platform_check(self, node: ast.Compare) -> None:
        cmpop = node.ops[0]
        # "in" might also make sense but we don't currently have one
        if not isinstance(cmpop, (ast.Eq, ast.NotEq)):
            self.error(node, Y007)
            return

        comparator = node.comparators[0]
        if isinstance(comparator, ast.Str):
            # other values are possible but we don't need them right now
            # this protects against typos
            if comparator.s not in ("linux", "win32", "cygwin", "darwin"):
                self.error(node, Y008.format(platform=comparator.s))
        else:
            self.error(node, Y007)

    def visit_ClassDef(self, node: ast.ClassDef) -> None:
        with self.in_class.enabled():
            self.generic_visit(node)

        # empty class body should contain "..." not "pass"
        if len(node.body) == 1:
            statement = node.body[0]
            if isinstance(statement, ast.Expr) and isinstance(
                statement.value, ast.Ellipsis
            ):
                return
            elif isinstance(statement, ast.Pass):
                self.error(statement, Y009)
                return

        for statement in node.body:
            # "pass" should not used in class body
            if isinstance(statement, ast.Pass):
                self.error(statement, Y012)
            # "..." should not be used in non-empty class body
            elif isinstance(statement, ast.Expr) and isinstance(
                statement.value, ast.Ellipsis
            ):
                self.error(statement, Y013)

    def visit_FunctionDef(self, node: ast.FunctionDef) -> None:
        # Raise an error for defining __str__ or __repr__ on a class, but only if:
        # 1). The method is not decorated with @abstractmethod
        # 2). The method has the exact same signature as object.__str__/object.__repr__
        if (
            self.in_class.active
            and node.name in {"__repr__", "__str__"}
            and isinstance(node.returns, ast.Name)
            and node.returns.id == "str"
            and not any(
                isinstance(deco, ast.Name) and deco.id == "abstractmethod"
                for deco in node.decorator_list
            )
        ):
            all_args = node.args
            # pos-only args don't exist on 3.7
            pos_only_args: list[ast.arg] = getattr(all_args, "posonlyargs", [])
            pos_or_kwd_args = all_args.args
            kwd_only_args = all_args.kwonlyargs

            if ((len(pos_only_args) + len(pos_or_kwd_args)) == 1) and not kwd_only_args:
                self.error(node, Y029)

        self._visit_function(node)

    def visit_AsyncFunctionDef(self, node: ast.AsyncFunctionDef) -> None:
        self._visit_function(node)

    def _Y019_error(
        self, node: ast.FunctionDef | ast.AsyncFunctionDef, typevar_name: str
    ) -> None:
        cleaned_method = deepcopy(node)
        cleaned_method.decorator_list.clear()
        new_syntax = unparse(cleaned_method)
        new_syntax = re.sub(fr"\b{typevar_name}\b", "Self", new_syntax)
        new_syntax = re.sub(r"\s+", " ", new_syntax).strip()

        self.error(
            # pass the node for the first argument to `self.error`,
            # rather than the function node,
            # as linenos differ in Python 3.7 and 3.8+ for decorated functions
            node.args.args[0],
            Y019.format(typevar_name=typevar_name, new_syntax=new_syntax),
        )

    def _check_instance_method_for_bad_typevars(
        self,
        *,
        method: ast.FunctionDef | ast.AsyncFunctionDef,
        first_arg_annotation: ast.Name | ast.Subscript,
        return_annotation: ast.Name,
    ) -> None:
        if not isinstance(first_arg_annotation, ast.Name):
            return

        if first_arg_annotation.id != return_annotation.id:
            return

        arg1_annotation_name = first_arg_annotation.id

        if arg1_annotation_name.startswith("_"):
            self._Y019_error(method, arg1_annotation_name)

    def _check_class_method_for_bad_typevars(
        self,
        *,
        method: ast.FunctionDef | ast.AsyncFunctionDef,
        first_arg_annotation: ast.Name | ast.Subscript,
        return_annotation: ast.Name,
    ) -> None:
        if not isinstance(first_arg_annotation, ast.Subscript):
            return

        cls_typevar: str

        if isinstance(first_arg_annotation.slice, ast.Name):
            cls_typevar = first_arg_annotation.slice.id
        else:
            return

        if not isinstance(first_arg_annotation.value, ast.Name):
            return
        if first_arg_annotation.value.id != "type":
            return

        if cls_typevar == return_annotation.id and cls_typevar.startswith("_"):
            self._Y019_error(method, cls_typevar)

    def check_self_typevars(self, node: ast.FunctionDef | ast.AsyncFunctionDef) -> None:
        pos_or_keyword_args = node.args.args

        if not pos_or_keyword_args:
            return
        return_annotation = node.returns

        if not isinstance(return_annotation, ast.Name):
            return
        first_arg_annotation = pos_or_keyword_args[0].annotation

        if not isinstance(first_arg_annotation, (ast.Name, ast.Subscript)):
            return

        decorator_names = {
            decorator.id
            for decorator in node.decorator_list
            if isinstance(decorator, ast.Name)
        }

        if "classmethod" in decorator_names or node.name == "__new__":
            self._check_class_method_for_bad_typevars(
                method=node,
                first_arg_annotation=first_arg_annotation,
                return_annotation=return_annotation,
            )
        elif "staticmethod" in decorator_names:
            return
        else:
            self._check_instance_method_for_bad_typevars(
                method=node,
                first_arg_annotation=first_arg_annotation,
                return_annotation=return_annotation,
            )

    def _visit_function(self, node: ast.FunctionDef | ast.AsyncFunctionDef) -> None:
        with self.in_function.enabled():
            self.generic_visit(node)

        for i, statement in enumerate(node.body):
            if i == 0:
                # normally, should just be "..."
                if isinstance(statement, ast.Pass):
                    self.error(statement, Y009)
                    continue
                # Ellipsis is fine. Str (docstrings) is not but we produce
                # tailored error message for it elsewhere.
                elif isinstance(statement, ast.Expr) and isinstance(
                    statement.value, (ast.Ellipsis, ast.Str)
                ):
                    continue
            self.error(statement, Y010)

        if self.in_class.active:
            self.check_self_typevars(node)

        if _should_use_ParamSpec(node):
            self.error(node, Y032.format(node.name))

    def visit_arguments(self, node: ast.arguments) -> None:
        self.generic_visit(node)
        args = node.args[-len(node.defaults) :]
        for arg, default in chain(
            zip(args, node.defaults), zip(node.kwonlyargs, node.kw_defaults)
        ):
            if default is None:
                continue  # keyword-only arg without a default
            if not isinstance(default, ast.Ellipsis):
                self.error(default, (Y014 if arg.annotation is None else Y011))

    def _Y015_error(self, node: ast.Assign | ast.AnnAssign) -> None:
        old_syntax = _unparse_assign_node(node)
        copy_of_node = deepcopy(node)
        copy_of_node.value = ast.Constant(value=...)
        new_syntax = _unparse_assign_node(copy_of_node)
        error_message = Y015.format(old_syntax=old_syntax, new_syntax=new_syntax)
        self.error(node, error_message)

    def error(self, node: ast.AST, message: str) -> None:
        self.errors.append(Error(node.lineno, node.col_offset, message, PyiTreeChecker))

    def run(self, tree: ast.AST) -> Iterable[Error]:
        self.errors.clear()
        self.visit(tree)
        for (cls_name, typevar_name), def_node in self.typevarlike_defs.items():
            if self.all_name_occurrences[typevar_name] == 1:
                self.error(
                    def_node,
                    Y018.format(typevarlike_cls=cls_name, typevar_name=typevar_name),
                )
        yield from self.errors


@dataclass
class PyiTreeChecker:
    name: ClassVar[str] = "flake8-pyi"
    version: ClassVar[str] = __version__

    tree: ast.Module | None = None
    filename: str = "(none)"
    options: argparse.Namespace | None = None

    def run(self) -> Iterable[Error]:
        assert self.tree is not None
        path = Path(self.filename)
        if path.suffix == ".pyi":
            visitor = PyiVisitor(filename=path)
            for error in visitor.run(LegacyNormalizer().visit(self.tree)):
                yield error

    @classmethod
    def add_options(cls, parser) -> None:
        """This is brittle, there's multiple levels of caching of defaults."""
        if isinstance(parser.parser, argparse.ArgumentParser):
            parser.parser.set_defaults(filename="*.py,*.pyi")
        else:
            for option in parser.options:
                if option.long_option_name == "--filename":
                    option.default = "*.py,*.pyi"
                    option.option_kwargs["default"] = option.default
                    option.to_optparse().default = option.default
                    parser.parser.defaults[option.dest] = option.default

        try:
            parser.add_option(
                "--no-pyi-aware-file-checker",
                default=False,
                action="store_true",
                parse_from_config=True,
                help="don't patch flake8 with .pyi-aware file checker",
            )
        except optparse.OptionConflictError:
            # In tests, sometimes this option gets called twice for some reason.
            pass

    @classmethod
    def parse_options(cls, optmanager, options, extra_args) -> None:
        """This is also brittle, only checked with flake8 3.2.1 and master."""
        if not options.no_pyi_aware_file_checker:
            checker.FileChecker = PyiAwareFileChecker


# Please keep error code lists in README and CHANGELOG up to date
Y001 = "Y001 Name of private {} must start with _"
Y002 = (
    "Y002 If test must be a simple comparison against sys.platform or sys.version_info"
)
Y003 = "Y003 Unrecognized sys.version_info check"
Y004 = "Y004 Version comparison must use only major and minor version"
Y005 = "Y005 Version comparison must be against a length-{n} tuple"
Y006 = "Y006 Use only < and >= for version comparisons"
Y007 = "Y007 Unrecognized sys.platform check"
Y008 = 'Y008 Unrecognized platform "{platform}"'
Y009 = 'Y009 Empty body should contain "...", not "pass"'
Y010 = 'Y010 Function body must contain only "..."'
Y011 = 'Y011 Default values for typed arguments must be "..."'
Y012 = 'Y012 Class body must not contain "pass"'
Y013 = 'Y013 Non-empty class body must not contain "..."'
Y014 = 'Y014 Default values for arguments must be "..."'
Y015 = 'Y015 Bad default value. Use "{new_syntax}" instead of "{old_syntax}"'
Y016 = 'Y016 Duplicate union member "{}"'
Y017 = "Y017 Only simple assignments allowed"
Y018 = 'Y018 {typevarlike_cls} "{typevar_name}" is not used'
Y019 = 'Y019 Use "_typeshed.Self" instead of "{typevar_name}", e.g. "{new_syntax}"'
Y020 = "Y020 Quoted annotations should never be used in stubs"
Y021 = "Y021 Docstrings should not be included in stubs"
Y022 = 'Y022 Use {good_cls_name} instead of "{bad_cls_alias}"'
Y023 = 'Y023 Use {good_cls_name} instead of "{bad_cls_alias}"'
Y024 = 'Y024 Use "typing.NamedTuple" instead of "collections.namedtuple"'
Y025 = (
    'Y025 Use "from collections.abc import Set as AbstractSet" '
    'to avoid confusion with "builtins.set"'
)
Y026 = "Y026 Use typing_extensions.TypeAlias for type aliases"
Y027 = 'Y027 Use {good_cls_name} instead of "{bad_cls_alias}"'
Y028 = "Y028 Use class-based syntax for NamedTuples"
Y029 = "Y029 Defining __repr__ or __str__ in a stub is almost always redundant"
Y030 = "Y030 Multiple Literal members in a union. {suggestion}"
Y031 = "Y031 Use class-based syntax for TypedDicts where possible"
Y032 = 'Y032 Consider using ParamSpec to annotate function "{}"'<|MERGE_RESOLUTION|>--- conflicted
+++ resolved
@@ -233,7 +233,6 @@
             return node.value
 
 
-<<<<<<< HEAD
 def _annotation_is_ellipsis_callable(annotation: ast.expr | None) -> bool:
     """Evaluate whether `annotation` is an "ellipsis callable".
 
@@ -322,11 +321,11 @@
             return False
 
     return True
-=======
+
+
 def _unparse_assign_node(node: ast.Assign | ast.AnnAssign) -> str:
     """Unparse an Assign node, and remove any newlines in it"""
     return unparse(node).replace("\n", "")
->>>>>>> 26ebc90f
 
 
 def _is_list_of_str_nodes(seq: list[ast.expr | None]) -> TypeGuard[list[ast.Str]]:
