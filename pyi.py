--- conflicted
+++ resolved
@@ -559,12 +559,7 @@
 Y015 = 'Y015 Attribute must not have a default value other than "..."'
 Y016 = "Y016 Duplicate union member"
 Y017 = "Y017 Only simple assignments allowed"
-<<<<<<< HEAD
-=======
 Y018 = 'Y018 {typevarlike_cls} "{typevar_name}" is not used'
-Y090 = "Y090 Use explicit attributes instead of assignments in __init__"
-Y091 = 'Y091 Function body must not contain "raise"'
->>>>>>> 464c5899
 Y092 = "Y092 Top-level attribute must not have a default value"
 Y093 = "Y093 Use typing_extensions.TypeAlias for type aliases"
 
