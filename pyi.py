--- conflicted
+++ resolved
@@ -868,11 +868,5 @@
     'Y025 Use "from collections.abc import Set as AbstractSet" '
     'to avoid confusion with "builtins.set"'
 )
-<<<<<<< HEAD
 Y026 = "Y026 Use typing_extensions.TypeAlias for type aliases"
-=======
-Y028 = "Y028 Use class-based syntax for NamedTuples"
-Y093 = "Y093 Use typing_extensions.TypeAlias for type aliases"
-
-DISABLED_BY_DEFAULT = [Y093]
->>>>>>> 11b18617
+Y028 = "Y028 Use class-based syntax for NamedTuples"