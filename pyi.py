--- conflicted
+++ resolved
@@ -1483,8 +1483,5 @@
 Y033 = 'Y033 Do not use type comments in stubs (e.g. use "x: int" instead of "x = ... # type: int")'
 Y034 = 'Y034 {methods} usually return "self" at runtime. Consider using "_typeshed.Self" in "{method_name}", e.g. "{suggested_syntax}"'
 Y035 = 'Y035 "__all__" in a stub file must have a value, as it has the same semantics as "__all__" at runtime.'
-<<<<<<< HEAD
-Y037 = "Y037 Use PEP 604 union types instead of {old_syntax}."
-=======
 Y036 = "Y036 Badly defined {method_name} method: {details}"
->>>>>>> 3124620d
+Y037 = "Y037 Use PEP 604 union types instead of {old_syntax}."