#!/usr/bin/env python3
from __future__ import annotations

import argparse
import ast
import logging
import optparse
import re
import sys
from collections import Counter, defaultdict
from collections.abc import Container, Iterable, Iterator, Sequence
from contextlib import contextmanager, suppress
from copy import deepcopy
from dataclasses import dataclass
from functools import partial
from itertools import chain, zip_longest
from keyword import iskeyword
from pathlib import Path
from typing import TYPE_CHECKING, Any, ClassVar, NamedTuple, Union

import flake8  # type: ignore[import]
from flake8 import checker
from flake8.options.manager import OptionManager  # type: ignore[import]
from flake8.plugins.pyflakes import FlakesChecker  # type: ignore[import]
from pyflakes.checker import ClassDefinition, ClassScope, FunctionScope, ModuleScope

if sys.version_info >= (3, 9):
    from ast import unparse
else:
    from ast_decompiler import decompile

    def unparse(node: ast.AST) -> str:
        return decompile(node).strip("\n")


if TYPE_CHECKING:
    # We don't have typing_extensions as a runtime dependency,
    # but all our annotations are stringized due to __future__ annotations,
    # and mypy thinks typing_extensions is part of the stdlib.
    from typing_extensions import Literal, TypeAlias, TypeGuard

__version__ = "23.3.0"

LOG = logging.getLogger("flake8.pyi")
FLAKE8_MAJOR_VERSION = flake8.__version_info__[0]

if sys.version_info >= (3, 9):
    _LiteralMember: TypeAlias = ast.expr
else:
    _LiteralMember: TypeAlias = Union[ast.expr, ast.slice]


class Error(NamedTuple):
    lineno: int
    col: int
    message: str
    type: type


class TypeVarInfo(NamedTuple):
    cls_name: str
    name: str


_MAPPING_SLICE = "KeyType, ValueType"
_TYPE_SLICE = "MyClass"
_COUNTER_SLICE = "KeyType"
_COROUTINE_SLICE = "YieldType, SendType, ReturnType"
_ASYNCGEN_SLICE = "YieldType, SendType"

# Y022: Use stdlib imports instead of aliases from typing/typing_extensions
_BAD_Y022_IMPORTS: dict[str, tuple[str, str | None]] = {
    # typing aliases for collections
    "typing.Counter": ("collections.Counter", _COUNTER_SLICE),
    "typing.Deque": ("collections.deque", "T"),
    "typing.DefaultDict": ("collections.defaultdict", _MAPPING_SLICE),
    "typing.ChainMap": ("collections.ChainMap", _MAPPING_SLICE),
    "typing.OrderedDict": ("collections.OrderedDict", _MAPPING_SLICE),
    # typing aliases for builtins
    "typing.Dict": ("dict", _MAPPING_SLICE),
    "typing.FrozenSet": ("frozenset", "T"),
    "typing.List": ("list", "T"),
    "typing.Set": ("set", "T"),
    "typing.Tuple": ("tuple", "Foo, Bar"),
    "typing.Type": ("type", _TYPE_SLICE),
    # typing aliases for contextlib
    "typing.ContextManager": ("contextlib.AbstractContextManager", "T"),
    "typing.AsyncContextManager": ("contextlib.AbstractAsyncContextManager", "T"),
    # typing aliases for re
    "typing.Match": ("re.Match", "T"),
    "typing.Pattern": ("re.Pattern", "T"),
    # typing_extensions aliases for collections
    "typing_extensions.Counter": ("collections.Counter", _COUNTER_SLICE),
    "typing_extensions.Deque": ("collections.deque", "T"),
    "typing_extensions.DefaultDict": ("collections.defaultdict", _MAPPING_SLICE),
    "typing_extensions.ChainMap": ("collections.ChainMap", _MAPPING_SLICE),
    "typing_extensions.OrderedDict": ("collections.OrderedDict", _MAPPING_SLICE),
    # One typing_extensions alias for a builtin
    "typing_extensions.Type": ("type", _TYPE_SLICE),
    # Typing_extensions aliases for contextlib
    "typing_extensions.ContextManager": ("contextlib.AbstractContextManager", "T"),
    "typing_extensions.AsyncContextManager": (
        "contextlib.AbstractAsyncContextManager",
        "T",
    ),
    # typing aliases for collections.abc
    # typing.AbstractSet is deliberately omitted (special-cased elsewhere)
    # If the second element of the tuple is `None`, it signals that the object shouldn't be parameterized
    "typing.ByteString": ("collections.abc.ByteString", None),
    "typing.Collection": ("collections.abc.Collection", "T"),
    "typing.ItemsView": ("collections.abc.ItemsView", _MAPPING_SLICE),
    "typing.KeysView": ("collections.abc.KeysView", "KeyType"),
    "typing.Mapping": ("collections.abc.Mapping", _MAPPING_SLICE),
    "typing.MappingView": ("collections.abc.MappingView", None),
    "typing.MutableMapping": ("collections.abc.MutableMapping", _MAPPING_SLICE),
    "typing.MutableSequence": ("collections.abc.MutableSequence", "T"),
    "typing.MutableSet": ("collections.abc.MutableSet", "T"),
    "typing.Sequence": ("collections.abc.Sequence", "T"),
    "typing.ValuesView": ("collections.abc.ValuesView", "ValueType"),
    "typing.Iterable": ("collections.abc.Iterable", "T"),
    "typing.Iterator": ("collections.abc.Iterator", "T"),
    "typing.Generator": (
        "collections.abc.Generator",
        "YieldType, SendType, ReturnType",
    ),
    "typing.Hashable": ("collections.abc.Hashable", None),
    "typing.Reversible": ("collections.abc.Reversible", "T"),
    "typing.Sized": ("collections.abc.Sized", None),
    "typing.Coroutine": ("collections.abc.Coroutine", _COROUTINE_SLICE),
    "typing.AsyncGenerator": ("collections.abc.AsyncGenerator", _ASYNCGEN_SLICE),
    "typing.AsyncIterator": ("collections.abc.AsyncIterator", "T"),
    "typing.AsyncIterable": ("collections.abc.AsyncIterable", "T"),
    "typing.Awaitable": ("collections.abc.Awaitable", "T"),
    "typing.Callable": ("collections.abc.Callable", None),
    "typing.Container": ("collections.abc.Container", "T"),
    # typing_extensions aliases for collections.abc
    "typing_extensions.Awaitable": ("collections.abc.Awaitable", "T"),
    "typing_extensions.Coroutine": ("collections.abc.Coroutine", _COROUTINE_SLICE),
    "typing_extensions.AsyncIterable": ("collections.abc.AsyncIterable", "T"),
    "typing_extensions.AsyncIterator": ("collections.abc.AsyncIterator", "T"),
    "typing_extensions.AsyncGenerator": (
        "collections.abc.AsyncGenerator",
        _ASYNCGEN_SLICE,
    ),
}

# Y023: Import things from typing instead of typing_extensions
# if they're available from the typing module on 3.7+
_BAD_TYPINGEXTENSIONS_Y023_IMPORTS = frozenset(
    {
        "Protocol",
        "runtime_checkable",
        "NewType",
        "overload",
        "Text",
        "NoReturn",
        # ClassVar deliberately omitted,
        # as it's the only one in this group that should be parameterised.
        # It is special-cased elsewhere.
    }
)


class PyiAwareFlakesChecker(FlakesChecker):
    def deferHandleNode(self, node: ast.AST | None, parent) -> None:
        self.deferFunction(lambda: self.handleNode(node, parent))

    def ASSIGN(
        self, tree: ast.Assign, omit: str | tuple[str, ...] | None = None
    ) -> None:
        """This is a custom implementation of ASSIGN derived from
        handleChildren() in pyflakes 1.3.0.

        The point here is that on module level, there's type aliases that we
        want to bind eagerly, but defer computation of the values of the
        assignments (the type aliases might have forward references).
        """
        if not isinstance(self.scope, ModuleScope):
            super().ASSIGN(tree)
            return

        for target in tree.targets:
            self.handleNode(target, tree)

        self.deferHandleNode(tree.value, tree)

    def ANNASSIGN(self, node: ast.AnnAssign) -> None:
        """
        Annotated assignments don't have annotations evaluated on function
        scope, hence the custom implementation. Compared to the pyflakes
        version, we defer evaluation of the annotations (and values on
        module level).
        """
        if node.value:
            # Only bind the *target* if the assignment has value.
            # Otherwise it's not really ast.Store and shouldn't silence
            # UndefinedLocal warnings.
            self.handleNode(node.target, node)
        if not isinstance(self.scope, FunctionScope):
            self.deferHandleNode(node.annotation, node)
        if node.value:
            # If the assignment has value, handle the *value*...
            if isinstance(self.scope, ModuleScope):
                # ...later (if module scope).
                self.deferHandleNode(node.value, node)
            else:
                # ...now.
                self.handleNode(node.value, node)

    def LAMBDA(self, node: ast.Lambda) -> None:
        """This is likely very brittle, currently works for pyflakes 1.3.0.

        Deferring annotation handling depends on the fact that during calls
        to LAMBDA visiting the function's body is already deferred and the
        only eager calls to `handleNode` are for annotations.
        """
        self.handleNode, self.deferHandleNode = self.deferHandleNode, self.handleNode  # type: ignore[method-assign]
        super().LAMBDA(node)
        self.handleNode, self.deferHandleNode = self.deferHandleNode, self.handleNode  # type: ignore[method-assign]

    def CLASSDEF(self, node: ast.ClassDef) -> None:
        if not isinstance(self.scope, ModuleScope):
            # This shouldn't be necessary because .pyi files don't nest
            # scopes much, but better safe than sorry.
            super().CLASSDEF(node)
            return

        # What follows is copied from pyflakes 1.3.0. The only changes are the
        # deferHandleNode calls.
        for decorator in node.decorator_list:
            self.handleNode(decorator, node)
        for baseNode in node.bases:
            self.deferHandleNode(baseNode, node)
        for keywordNode in node.keywords:
            self.deferHandleNode(keywordNode, node)
        self.pushScope(ClassScope)
        # doctest does not process doctest within a doctest
        # classes within classes are processed.
        if (
            self.withDoctest
            and not self._in_doctest()
            and not isinstance(self.scope, FunctionScope)
        ):
            self.deferFunction(lambda: self.handleDoctests(node))
        for stmt in node.body:
            self.handleNode(stmt, node)
        self.popScope()
        self.addBinding(node, ClassDefinition(node.name, node))

    def handleNodeDelete(self, node: ast.AST) -> None:
        """Null implementation.

        Lets users use `del` in stubs to denote private names.
        """
        return


class PyiAwareFileChecker(checker.FileChecker):
    def run_check(self, plugin, **kwargs: Any) -> Any:
        if self.filename == "-":
            filename = self.options.stdin_display_name
        else:
            filename = self.filename

        if filename.endswith(".pyi"):
            log_msg = (
                f"Replacing FlakesChecker with PyiAwareFlakesChecker while "
                f"checking {filename!r}"
            )
            if FLAKE8_MAJOR_VERSION < 5:
                if plugin["plugin"] is FlakesChecker:
                    LOG.info(log_msg)
                    plugin = dict(plugin)
                    plugin["plugin"] = PyiAwareFlakesChecker
            else:
                if plugin.obj is FlakesChecker:
                    LOG.info(log_msg)
                    plugin = plugin._replace(obj=PyiAwareFlakesChecker)
        return super().run_check(plugin, **kwargs)


class LegacyNormalizer(ast.NodeTransformer):
    """Transform AST to be consistent across Python versions."""

    if sys.version_info < (3, 9):

        def visit_Index(self, node: ast.Index) -> ast.expr:
            """Index nodes no longer exist in Python 3.9.

            For example, consider the AST representing Union[str, int].
            Before 3.9:
                Subscript(value=Name(id='Union'), slice=Index(value=Tuple(...)))
            3.9 and newer:
                Subscript(value=Name(id='Union'), slice=Tuple(...))
            """
            self.generic_visit(node)
            return node.value


def _ast_node_for(string: str) -> ast.AST:
    """Helper function for doctests"""
    expr = ast.parse(string).body[0]
    assert isinstance(expr, ast.Expr)
    return expr.value


def _is_name(node: ast.AST | None, name: str) -> bool:
    """Return True if `node` is an `ast.Name` node with id `name`

    >>> node = ast.Name(id="Any")
    >>> _is_name(node, "Any")
    True
    """
    return isinstance(node, ast.Name) and node.id == name


_TYPING_MODULES = frozenset({"typing", "typing_extensions"})


def _is_object(node: ast.AST | None, name: str, *, from_: Container[str]) -> bool:
    """Determine whether `node` is an ast representation of `name`.

    Return True if `node` is either:
    1). Of shape `ast.Name(id=<name>)`, or;
    2). Of shape `ast.Attribute(value=ast.Name(id=<parent>), attr=<name>)`,
        where <parent> is a string that can be found within the `from_` collection of
        strings.

    >>> _is_AsyncIterator = partial(_is_object, name="AsyncIterator", from_=_TYPING_MODULES | {"collections.abc"})
    >>> _is_AsyncIterator(_ast_node_for("AsyncIterator"))
    True
    >>> _is_AsyncIterator(_ast_node_for("typing.AsyncIterator"))
    True
    >>> _is_AsyncIterator(_ast_node_for("typing_extensions.AsyncIterator"))
    True
    >>> _is_AsyncIterator(_ast_node_for("collections.abc.AsyncIterator"))
    True
    """
    if _is_name(node, name):
        return True
    if not (isinstance(node, ast.Attribute) and node.attr == name):
        return False
    node_value = node.value
    if isinstance(node_value, ast.Name):
        return node_value.id in from_
    return (
        isinstance(node_value, ast.Attribute)
        and isinstance(node_value.value, ast.Name)
        and f"{node_value.value.id}.{node_value.attr}" in from_
    )


_is_BaseException = partial(_is_object, name="BaseException", from_={"builtins"})
_is_TypeAlias = partial(_is_object, name="TypeAlias", from_=_TYPING_MODULES)
_is_NamedTuple = partial(_is_object, name="NamedTuple", from_=_TYPING_MODULES)
_is_TypedDict = partial(
    _is_object, name="TypedDict", from_=_TYPING_MODULES | {"mypy_extensions"}
)
_is_Literal = partial(_is_object, name="Literal", from_=_TYPING_MODULES)
_is_abstractmethod = partial(_is_object, name="abstractmethod", from_={"abc"})
_is_Any = partial(_is_object, name="Any", from_={"typing"})
_is_overload = partial(_is_object, name="overload", from_=_TYPING_MODULES)
_is_final = partial(_is_object, name="final", from_=_TYPING_MODULES)
_is_Self = partial(_is_object, name="Self", from_=({"_typeshed"} | _TYPING_MODULES))
_is_TracebackType = partial(_is_object, name="TracebackType", from_={"types"})
_is_builtins_object = partial(_is_object, name="object", from_={"builtins"})
_is_Unused = partial(_is_object, name="Unused", from_={"_typeshed"})
_is_Iterable = partial(_is_object, name="Iterable", from_={"typing", "collections.abc"})
_is_AsyncIterable = partial(
    _is_object, name="AsyncIterable", from_={"collections.abc"} | _TYPING_MODULES
)
_is_Protocol = partial(_is_object, name="Protocol", from_=_TYPING_MODULES)
_is_NoReturn = partial(_is_object, name="NoReturn", from_=_TYPING_MODULES)
_is_Final = partial(_is_object, name="Final", from_=_TYPING_MODULES)


def _is_object_or_Unused(node: ast.expr | None) -> bool:
    return _is_builtins_object(node) or _is_Unused(node)


def _get_name_of_class_if_from_modules(
    classnode: ast.expr, *, modules: Container[str]
) -> str | None:
    """
    If `classnode` is an `ast.Name`, return `classnode.id`.

    If it's an `ast.Attribute`,check that the part before the dot
    is a module in `modules`.
    If it is, return the part after the dot; if it isn't, return `None`.

    If `classnode` is anything else, return `None`.

    >>> _get_name_of_class_if_from_modules(_ast_node_for('int'), modules={'builtins'})
    'int'
    >>> _get_name_of_class_if_from_modules(_ast_node_for('builtins.int'), modules={'builtins'})
    'int'
    >>> _get_name_of_class_if_from_modules(_ast_node_for('builtins.int'), modules={'typing'}) is None
    True
    """
    if isinstance(classnode, ast.Name):
        return classnode.id
    if isinstance(classnode, ast.Attribute):
        module_node = classnode.value
        if isinstance(module_node, ast.Name) and module_node.id in modules:
            return classnode.attr
        if (
            isinstance(module_node, ast.Attribute)
            and isinstance(module_node.value, ast.Name)
            and f"{module_node.value.id}.{module_node.attr}" in modules
        ):
            return classnode.attr
    return None


def _is_type_or_Type(node: ast.expr) -> bool:
    """
    >>> _is_type_or_Type(_ast_node_for('type'))
    True
    >>> _is_type_or_Type(_ast_node_for('Type'))
    True
    >>> _is_type_or_Type(_ast_node_for('builtins.type'))
    True
    >>> _is_type_or_Type(_ast_node_for('typing_extensions.Type'))
    True
    >>> _is_type_or_Type(_ast_node_for('typing.Type'))
    True
    """
    cls_name = _get_name_of_class_if_from_modules(
        node, modules=_TYPING_MODULES | {"builtins"}
    )
    return cls_name in {"type", "Type"}


def _is_None(node: ast.expr) -> bool:
    # <=3.7: `BaseException | None` parses as:
    #     BinOp(left=Name(id='BaseException'), op=BitOr(), right=NameConstant(value=None))`
    # >=3.8: `BaseException | None` parses as
    #     BinOp(left=Name(id='BaseException'), op=BitOr(), right=Constant(value=None))`
    #
    # ast.NameConstant is deprecated in 3.8+, but doesn't raise a DeprecationWarning,
    # and the isinstance() check still works
    return isinstance(node, ast.NameConstant) and node.value is None


class ExitArgAnalysis(NamedTuple):
    is_union_with_None: bool
    non_None_part: ast.expr | None

    def __repr__(self) -> str:
        if self.non_None_part is None:
            non_None_part_repr = "None"
        else:
            non_None_part_repr = ast.dump(self.non_None_part)

        return (
            f"ExitArgAnalysis("
            f"is_union_with_None={self.is_union_with_None}, "
            f"non_None_part={non_None_part_repr}"
            f")"
        )


def _analyse_exit_method_arg(node: ast.BinOp) -> ExitArgAnalysis:
    """Return a two-item tuple analysing the annotation of an exit-method arg.

    The `node` represents a union type written as `X | Y`.

    >>> _analyse_exit_method_arg(_ast_node_for('int | str'))
    ExitArgAnalysis(is_union_with_None=False, non_None_part=None)
    >>> _analyse_exit_method_arg(_ast_node_for('int | None'))
    ExitArgAnalysis(is_union_with_None=True, non_None_part=Name(id='int', ctx=Load()))
    >>> _analyse_exit_method_arg(_ast_node_for('None | str'))
    ExitArgAnalysis(is_union_with_None=True, non_None_part=Name(id='str', ctx=Load()))
    """
    assert isinstance(node.op, ast.BitOr)
    if _is_None(node.left):
        return ExitArgAnalysis(is_union_with_None=True, non_None_part=node.right)
    if _is_None(node.right):
        return ExitArgAnalysis(is_union_with_None=True, non_None_part=node.left)
    return ExitArgAnalysis(is_union_with_None=False, non_None_part=None)


def _is_decorated_with_final(
    node: ast.ClassDef | ast.FunctionDef | ast.AsyncFunctionDef,
) -> bool:
    return any(_is_final(decorator) for decorator in node.decorator_list)


def _get_collections_abc_obj_id(node: ast.expr | None) -> str | None:
    """
    If the node represents a subscripted object from collections.abc or typing,
    return the name of the object.
    Else, return None.

    >>> _get_collections_abc_obj_id(_ast_node_for('AsyncIterator[str]'))
    'AsyncIterator'
    >>> _get_collections_abc_obj_id(_ast_node_for('typing.AsyncIterator[str]'))
    'AsyncIterator'
    >>> _get_collections_abc_obj_id(_ast_node_for('typing_extensions.AsyncIterator[str]'))
    'AsyncIterator'
    >>> _get_collections_abc_obj_id(_ast_node_for('collections.abc.AsyncIterator[str]'))
    'AsyncIterator'
    >>> _get_collections_abc_obj_id(_ast_node_for('collections.OrderedDict[str, int]')) is None
    True
    """
    if not isinstance(node, ast.Subscript):
        return None
    return _get_name_of_class_if_from_modules(
        node.value, modules=_TYPING_MODULES | {"collections.abc"}
    )


_INPLACE_BINOP_METHODS = frozenset(
    {
        "__iadd__",
        "__isub__",
        "__imul__",
        "__imatmul__",
        "__itruediv__",
        "__ifloordiv__",
        "__imod__",
        "__ipow__",
        "__ilshift__",
        "__irshift__",
        "__iand__",
        "__ixor__",
        "__ior__",
    }
)


def _has_bad_hardcoded_returns(
    method: ast.FunctionDef | ast.AsyncFunctionDef, *, classdef: ast.ClassDef
) -> bool:
    """Return `True` if `function` should be rewritten using `_typeshed.Self`."""
    # Much too complex for our purposes to worry
    # about overloaded functions or abstractmethods
    if any(
        _is_overload(deco) or _is_abstractmethod(deco) for deco in method.decorator_list
    ):
        return False

    if not _non_kw_only_args_of(method.args):  # weird, but theoretically possible
        return False

    method_name, returns = method.name, method.returns

    if isinstance(method, ast.AsyncFunctionDef):
        return (
            method_name == "__aenter__"
            and _is_name(returns, classdef.name)
            and not _is_decorated_with_final(classdef)
        )

    if method_name in _INPLACE_BINOP_METHODS:
        return returns is not None and not _is_Self(returns)

    if _is_name(returns, classdef.name):
        return method_name in {"__enter__", "__new__"} and not _is_decorated_with_final(
            classdef
        )

    return_obj_name = _get_collections_abc_obj_id(returns)
    bases = {_get_collections_abc_obj_id(base_node) for base_node in classdef.bases}

    if method_name == "__iter__":
        return return_obj_name in {"Iterable", "Iterator"} and "Iterator" in bases
    elif method_name == "__aiter__":
        return (
            return_obj_name in {"AsyncIterable", "AsyncIterator"}
            and "AsyncIterator" in bases
        )
    return False


def _unparse_func_node(node: ast.FunctionDef | ast.AsyncFunctionDef) -> str:
    """Unparse a function node, and reformat it to fit on one line."""
    return re.sub(r"\s+", " ", unparse(node))


def _is_list_of_str_nodes(seq: list[ast.expr | None]) -> TypeGuard[list[ast.Str]]:
    return all(isinstance(item, ast.Str) for item in seq)


def _is_bad_TypedDict(node: ast.Call) -> bool:
    """Evaluate whether an assignment-based TypedDict should be rewritten using class syntax.

    Return `False` if the TypedDict appears as though it may be invalidly defined;
    type-checkers will raise an error in that eventuality.
    """

    args = node.args
    if len(args) != 2:
        return False

    typed_dict_annotations = args[1]

    # The runtime supports many ways of creating a TypedDict,
    # e.g. `T = TypeDict('T', [['foo', int], ['bar', str]])`,
    # but PEP 589 states that type-checkers are only expected
    # to accept a dictionary literal for the second argument.
    if not isinstance(typed_dict_annotations, ast.Dict):
        return False

    typed_dict_fields = typed_dict_annotations.keys

    if not _is_list_of_str_nodes(typed_dict_fields):
        return False

    fieldnames = [field.s for field in typed_dict_fields]

    return all(
        fieldname.isidentifier() and not iskeyword(fieldname)
        for fieldname in fieldnames
    )


def _non_kw_only_args_of(args: ast.arguments) -> list[ast.arg]:
    """Return a list containing the pos-only args and pos-or-kwd args of `args`"""
    # pos-only args don't exist on 3.7
    pos_only_args: list[ast.arg] = getattr(args, "posonlyargs", [])
    return pos_only_args + args.args


def _is_assignment_which_must_have_a_value(
    target_name: str | None, *, in_class: bool
) -> bool:
    return (target_name in {"__match_args__", "__slots__"} and in_class) or (
        target_name == "__all__" and not in_class
    )


class UnionAnalysis(NamedTuple):
    members_by_dump: defaultdict[str, list[ast.expr]]
    dupes_in_union: bool
    builtins_classes_in_union: set[str]
    multiple_literals_in_union: bool
    non_literals_in_union: bool
    combined_literal_members: list[_LiteralMember]


def _analyse_union(members: Sequence[ast.expr]) -> UnionAnalysis:
    """Return a tuple providing analysis of a given sequence of union members.

    >>> union = _ast_node_for('Union[int, memoryview, memoryview, Literal["foo"], Literal[1]]')
    >>> members = union.slice.elts if sys.version_info >= (3, 9) else union.slice.value.elts
    >>> analysis = _analyse_union(members)
    >>> len(analysis.members_by_dump["Name(id='memoryview', ctx=Load())"])
    2
    >>> analysis.dupes_in_union
    True
    >>> "int" in analysis.builtins_classes_in_union
    True
    >>> "float" in analysis.builtins_classes_in_union
    False
    >>> analysis.multiple_literals_in_union
    True
    >>> analysis.non_literals_in_union
    True
    >>> unparse(ast.Tuple(analysis.combined_literal_members))
    "('foo', 1)"
    """

    non_literals_in_union = False
    members_by_dump: defaultdict[str, list[ast.expr]] = defaultdict(list)
    builtins_classes_in_union: set[str] = set()
    literals_in_union = []
    combined_literal_members: list[_LiteralMember] = []

    for member in members:
        members_by_dump[ast.dump(member)].append(member)
        name_if_builtins_cls = _get_name_of_class_if_from_modules(
            member, modules={"builtins"}
        )
        if name_if_builtins_cls is not None:
            builtins_classes_in_union.add(name_if_builtins_cls)
        if isinstance(member, ast.Subscript) and _is_Literal(member.value):
            literals_in_union.append(member.slice)
        else:
            non_literals_in_union = True

    for literal in literals_in_union:
        if isinstance(literal, ast.Tuple):
            combined_literal_members.extend(literal.elts)
        else:
            combined_literal_members.append(literal)

    return UnionAnalysis(
        members_by_dump=members_by_dump,
        dupes_in_union=any(len(lst) > 1 for lst in members_by_dump.values()),
        builtins_classes_in_union=builtins_classes_in_union,
        multiple_literals_in_union=len(literals_in_union) >= 2,
        non_literals_in_union=non_literals_in_union,
        combined_literal_members=combined_literal_members,
    )


_ALLOWED_MATH_ATTRIBUTES_IN_DEFAULTS = frozenset(
    {"math.inf", "math.nan", "math.e", "math.pi", "math.tau"}
)

_ALLOWED_ATTRIBUTES_IN_DEFAULTS = frozenset(
    {
        "sys.base_prefix",
        "sys.byteorder",
        "sys.exec_prefix",
        "sys.executable",
        "sys.hexversion",
        "sys.maxsize",
        "sys.platform",
        "sys.prefix",
        "sys.stdin",
        "sys.stdout",
        "sys.stderr",
        "sys.version",
        "sys.version_info",
        "sys.winver",
    }
)


def _is_valid_default_value_with_annotation(node: ast.expr) -> bool:
    """Is `node` valid as a default value for a function or method parameter in a stub?

    Note that this function is *also* used to determine
    the validity of default values for ast.AnnAssign nodes.
    (E.g. `foo: int = 5` is OK, but `foo: TypeVar = TypeVar("foo")` is not.)
    """
    # `...`, bools, None, str, bytes,
    # positive ints, positive floats, positive complex numbers with no real part
    if isinstance(node, (ast.Ellipsis, ast.NameConstant, ast.Str, ast.Bytes, ast.Num)):
        return True

<<<<<<< HEAD
    # Negative ints, negative floats, negative complex numbers with no real part
    if (
        isinstance(node, ast.UnaryOp)
        and isinstance(node.op, ast.USub)
        and isinstance(node.operand, ast.Num)
=======
    # strings, bytes
    if isinstance(node, (ast.Str, ast.Bytes)):
        return len(str(node.s)) <= 50

    def _is_valid_Num(node: ast.expr) -> TypeGuard[ast.Num]:
        # The maximum character limit is arbitrary, but here's what it's based on:
        # Hex representation of 32-bit integers tend to be 10 chars.
        # So is the decimal representation of the maximum positive signed 32-bit integer.
        # 0xFFFFFFFF --> 4294967295
        return isinstance(node, ast.Num) and len(str(node.n)) <= 10

    def _is_valid_math_constant(
        node: ast.expr, allow_nan: bool = True
    ) -> TypeGuard[ast.Attribute]:
        # math.inf, math.nan, math.e, math.pi, math.tau
        return (
            isinstance(node, ast.Attribute)
            and isinstance(node.value, ast.Name)
            and f"{node.value.id}.{node.attr}" in _ALLOWED_MATH_ATTRIBUTES_IN_DEFAULTS
            and (allow_nan or f"{node.value.id}.{node.attr}" != "math.nan")
        )

    # Positive ints, positive floats, positive complex numbers with no real part, math constants
    if _is_valid_Num(node) or _is_valid_math_constant(node):
        return True
    # Negative ints, negative floats, negative complex numbers with no real part, math constants
    if (
        isinstance(node, ast.UnaryOp)
        and isinstance(node.op, ast.USub)
        and (
            _is_valid_Num(node.operand)
            # Don't allow -math.nan
            or _is_valid_math_constant(node.operand, allow_nan=False)
        )
>>>>>>> 69df3606
    ):
        return True
    # Complex numbers with a real part and an imaginary part...
    if (
        isinstance(node, ast.BinOp)
        and isinstance(node.op, (ast.Add, ast.Sub))
        and isinstance(node.right, ast.Num)
        and type(node.right.n) is complex
    ):
        left = node.left
        # ...Where the real part is positive:
        if isinstance(left, ast.Num) and type(left.n) is not complex:
            return True
        # ...Where the real part is negative:
        if (
            isinstance(left, ast.UnaryOp)
            and isinstance(left.op, ast.USub)
            and isinstance(left.operand, ast.Num)
            and type(left.operand.n) is not complex
        ):
            return True
    # Special cases
    if (
        isinstance(node, ast.Attribute)
        and isinstance(node.value, ast.Name)
        and f"{node.value.id}.{node.attr}" in _ALLOWED_ATTRIBUTES_IN_DEFAULTS
    ):
        return True
    return False


def _is_valid_pep_604_union_member(node: ast.expr) -> bool:
    return _is_None(node) or isinstance(node, (ast.Name, ast.Attribute, ast.Subscript))


def _is_valid_pep_604_union(node: ast.expr) -> TypeGuard[ast.BinOp]:
    """Does `node` represent a valid PEP-604 union (e.g. `int | str`)?"""
    return (
        isinstance(node, ast.BinOp)
        and isinstance(node.op, ast.BitOr)
        and (
            _is_valid_pep_604_union_member(node.left)
            or _is_valid_pep_604_union(node.left)
        )
        and _is_valid_pep_604_union_member(node.right)
    )


def _is_valid_default_value_without_annotation(node: ast.expr) -> bool:
    """Is `node` a valid default for an assignment without an annotation?"""
    return (
        isinstance(
            node, (ast.Call, ast.Name, ast.Attribute, ast.Subscript, ast.Ellipsis)
        )
        or _is_None(node)
        or _is_valid_pep_604_union(node)
    )


_KNOWN_ENUM_BASES = frozenset(
    {"Enum", "Flag", "IntEnum", "IntFlag", "StrEnum", "ReprEnum"}
)


def _is_enum_base(node: ast.expr) -> bool:
    if isinstance(node, ast.Name):
        return node.id in _KNOWN_ENUM_BASES
    return (
        isinstance(node, ast.Attribute)
        and isinstance(node.value, ast.Name)
        and node.value.id == "enum"
        and node.attr in _KNOWN_ENUM_BASES
    )


def _is_enum_class(node: ast.ClassDef) -> bool:
    return any(_is_enum_base(base) for base in node.bases)


@dataclass
class NestingCounter:
    """Class to help the PyiVisitor keep track of internal state"""

    nesting: int = 0

    @contextmanager
    def enabled(self) -> Iterator[None]:
        self.nesting += 1
        try:
            yield
        finally:
            self.nesting -= 1

    @property
    def active(self) -> bool:
        """Determine whether the level of nesting is currently non-zero"""
        return bool(self.nesting)


class PyiVisitor(ast.NodeVisitor):
    def __init__(self, filename: Path | None = None) -> None:
        self.filename = Path("(none)") if filename is None else filename
        self.errors: list[Error] = []
        # Mapping of all private TypeVars/ParamSpecs/TypeVarTuples
        # to the nodes where they're defined
        self.typevarlike_defs: dict[TypeVarInfo, ast.Assign] = {}
        # A list of all private Protocol-definition nodes
        self.protocol_defs: list[ast.ClassDef] = []
        # The same for class-based private TypedDicts
        self.class_based_typeddicts: list[ast.ClassDef] = []
        # Mapping of private TypedDicts to the nodes where they're defined
        self.assignment_based_typeddicts: dict[str, ast.Assign] = {}
        # The same for private TypeAliases
        self.typealias_decls: dict[str, ast.AnnAssign] = {}
        # Mapping of each name in the file to the no. of occurrences
        self.all_name_occurrences: Counter[str] = Counter()
        self.string_literals_allowed = NestingCounter()
        self.in_function = NestingCounter()
        self.in_class = NestingCounter()
        self.visiting_arg = NestingCounter()
        # This is only relevant for visiting classes
        self.current_class_node: ast.ClassDef | None = None

    def __repr__(self) -> str:
        return f"{self.__class__.__name__}(filename={self.filename!r})"

    def _check_import_or_attribute(
        self, node: ast.Attribute | ast.ImportFrom, module_name: str, object_name: str
    ) -> None:
        fullname = f"{module_name}.{object_name}"

        # Y022 errors
        if fullname in _BAD_Y022_IMPORTS:
            good_cls_name, slice_contents = _BAD_Y022_IMPORTS[fullname]
            params = "" if slice_contents is None else f"[{slice_contents}]"
            error_message = Y022.format(
                good_syntax=f'"{good_cls_name}{params}"',
                bad_syntax=f'"{fullname}{params}"',
            )

        # Y023 errors
        elif module_name == "typing_extensions":
            if object_name in _BAD_TYPINGEXTENSIONS_Y023_IMPORTS:
                error_message = Y023.format(
                    good_syntax=f'"typing.{object_name}"',
                    bad_syntax=f'"typing_extensions.{object_name}"',
                )
            elif object_name == "ClassVar":
                error_message = Y023.format(
                    good_syntax='"typing.ClassVar[T]"',
                    bad_syntax='"typing_extensions.ClassVar[T]"',
                )
            else:
                return

        # Y024 errors
        elif fullname == "collections.namedtuple":
            error_message = Y024

        # Y037 errors
        elif fullname == "typing.Optional":
            error_message = Y037.format(
                old_syntax=fullname, example='"int | None" instead of "Optional[int]"'
            )
        elif fullname == "typing.Union":
            error_message = Y037.format(
                old_syntax=fullname, example='"int | str" instead of "Union[int, str]"'
            )

        # Y039 errors
        elif fullname == "typing.Text":
            error_message = Y039

        else:
            return

        self.error(node, error_message)

    def visit_Attribute(self, node: ast.Attribute) -> None:
        self.generic_visit(node)
        thing = node.value
        if not isinstance(thing, ast.Name):
            return

        self._check_import_or_attribute(
            node=node, module_name=thing.id, object_name=node.attr
        )

    def visit_ImportFrom(self, node: ast.ImportFrom) -> None:
        self.generic_visit(node)
        module_name = node.module

        if module_name is None:
            return

        imported_names = {obj.name: obj for obj in node.names}

        if module_name == "collections.abc":
            if (
                "Set" in imported_names
                and imported_names["Set"].asname != "AbstractSet"
            ):
                self.error(node, Y025)
            return

        if module_name == "__future__":
            if "annotations" in imported_names:
                self.error(node, Y044)
            return

        for object_name in imported_names:
            self._check_import_or_attribute(node, module_name, object_name)

        if module_name == "typing" and "AbstractSet" in imported_names:
            self.error(node, Y038)

    def _check_for_typevarlike_assignments(
        self, node: ast.Assign, function: ast.expr, object_name: str
    ) -> None:
        """Attempt to find assignments to TypeVar-like objects.

        TypeVars should usually be private.
        If they are private, they should be used at least once
        in the file in which they are defined.
        """
        cls_name = _get_name_of_class_if_from_modules(function, modules=_TYPING_MODULES)

        if cls_name in {"TypeVar", "ParamSpec", "TypeVarTuple"}:
            if object_name.startswith("_"):
                target_info = TypeVarInfo(cls_name=cls_name, name=object_name)
                self.typevarlike_defs[target_info] = node
            else:
                self.error(node, Y001.format(cls_name))

    def _check_default_value_without_type_annotation(
        self, node: ast.Assign, assignment: ast.expr, target_name: str
    ) -> None:
        if _is_valid_default_value_without_annotation(assignment):
            return
        if _is_valid_default_value_with_annotation(assignment):
            # Annoying special-casing to exclude enums from Y052
            if self.in_class.active:
                assert self.current_class_node is not None
                if not _is_enum_class(self.current_class_node):
                    self.error(node, Y052.format(variable=target_name))
            else:
                self.error(node, Y052.format(variable=target_name))
        else:
            self.error(node, Y015)

    def visit_Assign(self, node: ast.Assign) -> None:
        if self.in_function.active:
            # We error for unexpected things within functions separately.
            self.generic_visit(node)
            return
        if len(node.targets) == 1:
            target: ast.expr | None = node.targets[0]
            if isinstance(target, ast.Name):
                target_name = target.id
            else:
                self.error(node, Y017)
                target_name = None
        else:
            self.error(node, Y017)
            target = target_name = None
        is_special_assignment = _is_assignment_which_must_have_a_value(
            target_name, in_class=self.in_class.active
        )
        assignment = node.value
        if isinstance(assignment, ast.Call):
            # For constructs like `T = TypeVar("T"),
            # we check each parameter individually in visit_Call
            # for whether string-literals are okay
            self.generic_visit(node)
        else:
            with self.string_literals_allowed.enabled():
                self.generic_visit(node)
        if target_name is None:
            return
        assert isinstance(target, ast.Name)
        if isinstance(assignment, ast.Call):
            function = assignment.func
            if _is_TypedDict(function):
                if target_name.startswith("_"):
                    self.assignment_based_typeddicts[target_name] = node
            else:
                self._check_for_typevarlike_assignments(
                    node=node, function=function, object_name=target_name
                )
            return

        if not is_special_assignment:
            self._check_for_type_aliases(node, target, assignment)
            self._check_default_value_without_type_annotation(
                node, assignment, target_name
            )

    def visit_AugAssign(self, node: ast.AugAssign) -> None:
        """Allow `__all__ += ['foo', 'bar']` in a stub file"""
        target, value = node.target, node.value
        self.visit(target)
        if _is_name(target, "__all__") and isinstance(node.op, ast.Add):
            with self.string_literals_allowed.enabled():
                self.visit(value)
        else:
            self.visit(value)

    def _check_for_type_aliases(
        self, node: ast.Assign, target: ast.Name, assignment: ast.expr
    ) -> None:
        """
        Check for assignments that look like they could be type aliases,
        but aren't annotated with `typing(_extensions).TypeAlias`.

        We avoid triggering Y026 for calls and = ... because there are various
        unusual cases where assignment to the result of a call is legitimate
        in stubs (`T = TypeVar("T")`, `List = _Alias()`, etc.).

        We also avoid triggering Y026 for aliases like `X = str`.
        It's ultimately nearly impossible to reliably detect
        whether these are type aliases or variable aliases,
        unless you're a type checker (and we're not).

        The only exceptions are the type aliases `X = (typing.)Any`
        (special-cased, because it is so common in a stub),
        and `X = None` (special-cased because it is so special).
        """
        if (
            isinstance(assignment, ast.Subscript)
            or _is_valid_pep_604_union(assignment)
            or _is_Any(assignment)
            or _is_None(assignment)
        ):
            new_node = ast.AnnAssign(
                target=target,
                annotation=ast.Name(id="TypeAlias", ctx=ast.Load()),
                value=assignment,
                simple=1,
            )
            self.error(node, Y026.format(suggestion=unparse(new_node)))

    def visit_Name(self, node: ast.Name) -> None:
        self.generic_visit(node)
        self.all_name_occurrences[node.id] += 1

    def visit_Call(self, node: ast.Call) -> None:
        function = node.func
        self.visit(function)

        if _is_NamedTuple(function):
            return self.error(node, Y028)
        elif _is_TypedDict(function):
            if _is_bad_TypedDict(node):
                self.error(node, Y031)
            return

        # String literals can appear in positional arguments for
        # TypeVar definitions.
        with self.string_literals_allowed.enabled():
            for arg in node.args:
                self.visit(arg)
        # But in keyword arguments they're most likely TypeVar bounds,
        # which should not be quoted.
        for kw in node.keywords:
            self.visit(kw)

    def _check_for_Y053(self, node: ast.Constant | ast.Str | ast.Bytes) -> None:
        if len(node.s) > 50:
            self.error(node, Y053)

    def _check_for_Y054(self, node: ast.Constant | ast.Num) -> None:
        # The maximum character limit is arbitrary, but here's what it's based on:
        # Hex representation of 32-bit integers tend to be 10 chars.
        # So is the decimal representation of the maximum positive signed 32-bit integer.
        # 0xFFFFFFFF --> 4294967295
        if len(str(node.n)) > 10:
            self.error(node, Y054)

    # 3.8+
    def visit_Constant(self, node: ast.Constant) -> None:
        if isinstance(node.value, str) and not self.string_literals_allowed.active:
            self.error(node, Y020)
        elif isinstance(node.value, (str, bytes)):
            self._check_for_Y053(node)
        elif isinstance(node.value, (int, float, complex)):
            self._check_for_Y054(node)

    # 3.7
    def visit_Str(self, node: ast.Str) -> None:
        if self.string_literals_allowed.active:
            self._check_for_Y053(node)
        else:
            self.error(node, Y020)

    # 3.7
    def visit_Bytes(self, node: ast.Bytes) -> None:
        self._check_for_Y053(node)

    # 3.7
    def visit_Num(self, node: ast.Num) -> None:
        self._check_for_Y054(node)

    def visit_Expr(self, node: ast.Expr) -> None:
        if isinstance(node.value, ast.Str):
            self.error(node, Y021)
        else:
            self.generic_visit(node)

    _Y042_REGEX = re.compile(r"^_?[a-z]")

    # Y043: Error for alias names in "T"
    # (plus possibly a single digit afterwards), but only if:
    #
    # - The name starts with "_"
    # - The penultimate character in the name is an ASCII-lowercase letter
    _Y043_REGEX = re.compile(r"^_.*[a-z]T\d?$")

    def _check_typealias(self, node: ast.AnnAssign, alias_name: str) -> None:
        if alias_name.startswith("_"):
            self.typealias_decls[alias_name] = node
        if self._Y042_REGEX.match(alias_name):
            self.error(node, Y042)
        if self._Y043_REGEX.match(alias_name):
            self.error(node, Y043)

    def visit_AnnAssign(self, node: ast.AnnAssign) -> None:
        node_annotation = node.annotation
        node_target = node.target
        node_value = node.value

        is_special_assignment = isinstance(
            node_target, ast.Name
        ) and _is_assignment_which_must_have_a_value(
            node_target.id, in_class=self.in_class.active
        )

        is_typealias = _is_TypeAlias(node_annotation) and isinstance(
            node_target, ast.Name
        )

        self.visit(node_target)
        self.visit(node_annotation)
        if node_value is not None:
            if is_typealias:
                self.visit(node_value)
            else:
                with self.string_literals_allowed.enabled():
                    self.visit(node_value)

        if is_special_assignment:
            if node_value is None:
                assert isinstance(node_target, ast.Name)
                self.error(node, Y035.format(var=node_target.id))
            return

        if is_typealias:
            assert isinstance(node_target, ast.Name)
            self._check_typealias(node=node, alias_name=node_target.id)
            # Don't bother checking whether
            # nodes marked as TypeAliases have valid assignment values.
            # Type checkers will emit errors for those.
            return

        if _is_Final(node_annotation) and isinstance(
            node_value, (ast.Attribute, ast.Name)
        ):
            return

        if node_value and not _is_valid_default_value_with_annotation(node_value):
            self.error(node, Y015)

    def _check_union_members(self, members: Sequence[ast.expr]) -> None:
        first_union_member = members[0]
        analysis = _analyse_union(members)

        for member_list in analysis.members_by_dump.values():
            if len(member_list) >= 2:
                self.error(member_list[1], Y016.format(unparse(member_list[1])))

        if not analysis.dupes_in_union:
            self._check_for_Y051_violations(analysis)
            if analysis.multiple_literals_in_union:
                self._error_for_multiple_literals_in_union(first_union_member, analysis)
            if self.visiting_arg.active:
                self._check_for_redundant_numeric_unions(first_union_member, analysis)

    def _check_for_Y051_violations(self, analysis: UnionAnalysis) -> None:
        """Search for redundant unions fitting the pattern `str | Literal["foo"]`, etc."""
        literal_classes_present: defaultdict[str, list[_LiteralMember]]
        literal_classes_present = defaultdict(list)
        for literal in analysis.combined_literal_members:
            if isinstance(literal, ast.Str):
                literal_classes_present["str"].append(literal)
            elif isinstance(literal, ast.Bytes):
                literal_classes_present["bytes"].append(literal)
            elif isinstance(literal, ast.Num):
                if type(literal.n) is int:
                    literal_classes_present["int"].append(literal)
            elif isinstance(literal, ast.NameConstant):
                if type(literal.value) is bool:
                    literal_classes_present["bool"].append(literal)
        for cls, literals in literal_classes_present.items():
            if cls in analysis.builtins_classes_in_union:
                first_literal_present = literals[0]
                self.error(
                    first_literal_present,
                    Y051.format(
                        literal_subtype=f"Literal[{unparse(first_literal_present)}]",
                        builtin_supertype=cls,
                    ),
                )

    def _check_for_redundant_numeric_unions(
        self, first_union_member: ast.expr, analysis: UnionAnalysis
    ) -> None:
        builtins_in_union = analysis.builtins_classes_in_union
        errors: list[tuple[str, str]] = []
        add_error = errors.append
        if "complex" in builtins_in_union:
            if "float" in builtins_in_union:
                add_error(("float", "complex"))
            if "int" in builtins_in_union:
                add_error(("int", "complex"))
        elif "float" in builtins_in_union and "int" in builtins_in_union:
            add_error(("int", "float"))
        for subtype, supertype in errors:
            self.error(
                first_union_member,
                Y041.format(implicit_subtype=subtype, implicit_supertype=supertype),
            )

    def _error_for_multiple_literals_in_union(
        self, first_union_member: ast.expr, analysis: UnionAnalysis
    ) -> None:
        new_literal_members = analysis.combined_literal_members
        new_literal_slice = unparse(ast.Tuple(new_literal_members)).strip("()")

        if analysis.non_literals_in_union:
            suggestion = f'Combine them into one, e.g. "Literal[{new_literal_slice}]".'
        else:
            suggestion = f'Use a single Literal, e.g. "Literal[{new_literal_slice}]".'

        self.error(first_union_member, Y030.format(suggestion=suggestion))

    def visit_BinOp(self, node: ast.BinOp) -> None:
        if not isinstance(node.op, ast.BitOr):
            self.generic_visit(node)
            return

        # str|int|None parses as BinOp(BinOp(str, |, int), |, None)
        current: ast.expr = node
        members: list[ast.expr] = []
        while isinstance(current, ast.BinOp) and isinstance(current.op, ast.BitOr):
            members.append(current.right)
            current = current.left

        members.append(current)
        members.reverse()

        # Do not call generic_visit(node),
        # that would call this method again unnecessarily
        for member in members:
            self.visit(member)

        self._check_union_members(members)

    def visit_Subscript(self, node: ast.Subscript) -> None:
        subscripted_object = node.value
        subscripted_object_name = _get_name_of_class_if_from_modules(
            subscripted_object, modules=_TYPING_MODULES
        )
        self.visit(subscripted_object)
        if subscripted_object_name == "Literal":
            with self.string_literals_allowed.enabled():
                self.visit(node.slice)
            return

        if isinstance(node.slice, ast.Tuple):
            self._visit_slice_tuple(node.slice, subscripted_object_name)
        else:
            self.visit(node.slice)

    def _visit_slice_tuple(self, node: ast.Tuple, parent: str | None) -> None:
        if parent == "Union":
            self._check_union_members(node.elts)
            self.visit(node)
        elif parent == "Annotated":
            # Allow literals, except in the first argument
            if len(node.elts) > 1:
                self.visit(node.elts[0])
                with self.string_literals_allowed.enabled():
                    for elt in node.elts[1:]:
                        self.visit(elt)
            else:
                self.visit(node)
        else:
            self.visit(node)

    def visit_If(self, node: ast.If) -> None:
        test = node.test
        # No types can appear in if conditions, so avoid confusing additional errors.
        with self.string_literals_allowed.enabled():
            self.visit(test)
        if isinstance(test, ast.BoolOp):
            for expression in test.values:
                self._check_if_expression(expression)
        else:
            self._check_if_expression(test)
        for line in chain(node.body, node.orelse):
            self.visit(line)

    def _check_if_expression(self, node: ast.expr) -> None:
        if not isinstance(node, ast.Compare):
            self.error(node, Y002)
            return
        if len(node.comparators) != 1:
            # mypy doesn't support chained comparisons
            self.error(node, Y002)
            return
        if isinstance(node.left, ast.Subscript):
            self._check_subscript_version_check(node)
        elif isinstance(node.left, ast.Attribute):
            if _is_name(node.left.value, "sys"):
                if node.left.attr == "platform":
                    self._check_platform_check(node)
                elif node.left.attr == "version_info":
                    self._check_version_check(node)
                else:
                    self.error(node, Y002)
            else:
                self.error(node, Y002)
        else:
            self.error(node, Y002)

    def _check_subscript_version_check(self, node: ast.Compare) -> None:
        # unless this is on, comparisons against a single integer aren't allowed
        must_be_single = False
        # if strict equality is allowed, it must be against a tuple of this length
        can_have_strict_equals: int | None = None
        version_info = node.left
        if isinstance(version_info, ast.Subscript):
            slc = version_info.slice
            # TODO: ast.Num works, but is deprecated
            if isinstance(slc, ast.Num):
                # anything other than the integer 0 doesn't make much sense
                if isinstance(slc.n, int) and slc.n == 0:
                    must_be_single = True
                else:
                    self.error(node, Y003)
                    return
            elif isinstance(slc, ast.Slice):
                if slc.lower is not None or slc.step is not None:
                    self.error(node, Y003)
                    return
                elif (
                    # allow only [:1] and [:2]
                    isinstance(slc.upper, ast.Num)
                    and isinstance(slc.upper.n, int)
                    and slc.upper.n in (1, 2)
                ):
                    can_have_strict_equals = slc.upper.n
                else:
                    self.error(node, Y003)
                    return
            else:
                # extended slicing
                self.error(node, Y003)
                return
        self._check_version_check(
            node,
            must_be_single=must_be_single,
            can_have_strict_equals=can_have_strict_equals,
        )

    def _check_version_check(
        self,
        node: ast.Compare,
        *,
        must_be_single: bool = False,
        can_have_strict_equals: int | None = None,
    ) -> None:
        comparator = node.comparators[0]
        if must_be_single:
            if not isinstance(comparator, ast.Num) or not isinstance(comparator.n, int):
                self.error(node, Y003)
        elif not isinstance(comparator, ast.Tuple):
            self.error(node, Y003)
        else:
            if not all(isinstance(elt, ast.Num) for elt in comparator.elts):
                self.error(node, Y003)
            elif len(comparator.elts) > 2:
                # mypy only supports major and minor version checks
                self.error(node, Y004)

            cmpop = node.ops[0]
            if isinstance(cmpop, (ast.Lt, ast.GtE)):
                pass
            elif isinstance(cmpop, (ast.Eq, ast.NotEq)):
                if can_have_strict_equals is not None:
                    if len(comparator.elts) != can_have_strict_equals:
                        self.error(node, Y005.format(n=can_have_strict_equals))
                else:
                    self.error(node, Y006)
            else:
                self.error(node, Y006)

    def _check_platform_check(self, node: ast.Compare) -> None:
        cmpop = node.ops[0]
        # "in" might also make sense but we don't currently have one
        if not isinstance(cmpop, (ast.Eq, ast.NotEq)):
            self.error(node, Y007)
            return

        comparator = node.comparators[0]
        if isinstance(comparator, ast.Str):
            # other values are possible but we don't need them right now
            # this protects against typos
            if comparator.s not in ("linux", "win32", "cygwin", "darwin"):
                self.error(node, Y008.format(platform=comparator.s))
        else:
            self.error(node, Y007)

    def visit_ClassDef(self, node: ast.ClassDef) -> None:
        if node.name.startswith("_") and not self.in_class.active:
            for base in node.bases:
                if _is_Protocol(base):
                    self.protocol_defs.append(node)
                    break
                if _is_TypedDict(base):
                    self.class_based_typeddicts.append(node)
                    break

        old_class_node = self.current_class_node
        self.current_class_node = node
        with self.in_class.enabled():
            self.generic_visit(node)
        self.current_class_node = old_class_node

        if any(_is_builtins_object(base_node) for base_node in node.bases):
            self.error(node, Y040)

        # empty class body should contain "..." not "pass"
        if len(node.body) == 1:
            statement = node.body[0]
            if isinstance(statement, ast.Expr) and isinstance(
                statement.value, ast.Ellipsis
            ):
                return
            elif isinstance(statement, ast.Pass):
                self.error(statement, Y009)
                return

        for statement in node.body:
            # "pass" should not used in class body
            if isinstance(statement, ast.Pass):
                self.error(statement, Y012)
            # "..." should not be used in non-empty class body
            elif isinstance(statement, ast.Expr) and isinstance(
                statement.value, ast.Ellipsis
            ):
                self.error(statement, Y013)

    def _check_exit_method(  # noqa: C901
        self, node: ast.FunctionDef | ast.AsyncFunctionDef, method_name: str
    ) -> None:
        all_args = node.args
        non_kw_only_args = _non_kw_only_args_of(all_args)
        num_args = len(non_kw_only_args)
        varargs = all_args.vararg

        def error_for_bad_exit_method(details: str) -> None:
            self.error(node, Y036.format(method_name=method_name, details=details))

        if num_args < 4:
            if varargs:
                varargs_annotation = varargs.annotation
                if not (
                    varargs_annotation is None
                    or _is_object_or_Unused(varargs_annotation)
                ):
                    error_for_bad_exit_method(
                        f"Star-args in an {method_name} method "
                        f'should be annotated with "object", '
                        f'not "{unparse(varargs_annotation)}"'
                    )
            else:
                error_for_bad_exit_method(
                    f"If there are no star-args, "
                    f"there should be at least 3 non-keyword-only args "
                    f'in an {method_name} method (excluding "self")'
                )

        if len(all_args.defaults) < (num_args - 4):
            error_for_bad_exit_method(
                f"All arguments after the first 4 in an {method_name} method "
                f"must have a default value"
            )

        if None in all_args.kw_defaults:
            error_for_bad_exit_method(
                f"All keyword-only arguments in an {method_name} method "
                f"must have a default value"
            )

        def error_for_bad_annotation(
            annotation_node: ast.expr, *, arg_number: Literal[1, 2, 3]
        ) -> None:
            exit_arg_descriptions = [
                ("first", "type[BaseException] | None"),
                ("second", "BaseException | None"),
                ("third", "types.TracebackType | None"),
            ]

            arg_name, correct_annotation = exit_arg_descriptions[arg_number - 1]

            error_msg_details = (
                f"The {arg_name} arg in an {method_name} method "
                f'should be annotated with "{correct_annotation}" or "object", '
                f'not "{unparse(annotation_node)}"'
            )

            error_for_bad_exit_method(details=error_msg_details)

        if num_args >= 2:
            arg1_annotation = non_kw_only_args[1].annotation
            if arg1_annotation is None or _is_object_or_Unused(arg1_annotation):
                pass
            elif _is_valid_pep_604_union(arg1_annotation):
                is_union_with_None, non_None_part = _analyse_exit_method_arg(
                    arg1_annotation
                )
                if not (
                    is_union_with_None
                    and isinstance(non_None_part, ast.Subscript)
                    and _is_type_or_Type(non_None_part.value)
                    and _is_BaseException(non_None_part.slice)
                ):
                    error_for_bad_annotation(arg1_annotation, arg_number=1)
            else:
                error_for_bad_annotation(arg1_annotation, arg_number=1)

        if num_args >= 3:
            arg2_annotation = non_kw_only_args[2].annotation
            if arg2_annotation is None or _is_object_or_Unused(arg2_annotation):
                pass
            elif _is_valid_pep_604_union(arg2_annotation):
                is_union_with_None, non_None_part = _analyse_exit_method_arg(
                    arg2_annotation
                )
                if not (is_union_with_None and _is_BaseException(non_None_part)):
                    error_for_bad_annotation(arg2_annotation, arg_number=2)
            else:
                error_for_bad_annotation(arg2_annotation, arg_number=2)

        if num_args >= 4:
            arg3_annotation = non_kw_only_args[3].annotation
            if arg3_annotation is None or _is_object_or_Unused(arg3_annotation):
                pass
            elif _is_valid_pep_604_union(arg3_annotation):
                is_union_with_None, non_None_part = _analyse_exit_method_arg(
                    arg3_annotation
                )
                if not (is_union_with_None and _is_TracebackType(non_None_part)):
                    error_for_bad_annotation(arg3_annotation, arg_number=3)
            else:
                error_for_bad_annotation(arg3_annotation, arg_number=3)

    def _Y034_error(
        self, node: ast.FunctionDef | ast.AsyncFunctionDef, cls_name: str
    ) -> None:
        method_name = node.name
        copied_node = deepcopy(node)
        copied_node.decorator_list.clear()
        copied_node.returns = ast.Name(id="Self")
        first_arg = _non_kw_only_args_of(copied_node.args)[0]
        if method_name == "__new__":
            first_arg.annotation = ast.Subscript(
                value=ast.Name(id="type"), slice=ast.Name(id="Self")
            )
            referrer = '"__new__" methods'
        else:
            first_arg.annotation = ast.Name(id="Self")
            referrer = f'"{method_name}" methods in classes like "{cls_name}"'
        error_message = Y034.format(
            methods=referrer,
            method_name=f"{cls_name}.{method_name}",
            suggested_syntax=_unparse_func_node(copied_node),
        )
        self.error(node, error_message)

    def _check_iter_returns(
        self, node: ast.FunctionDef, returns: ast.expr | None
    ) -> None:
        if _is_Iterable(returns) or (
            isinstance(returns, ast.Subscript) and _is_Iterable(returns.value)
        ):
            msg = Y045.format(
                iter_method="__iter__", good_cls="Iterator", bad_cls="Iterable"
            )
            self.error(node, msg)

    def _check_aiter_returns(
        self, node: ast.FunctionDef, returns: ast.expr | None
    ) -> None:
        if _is_AsyncIterable(returns) or (
            isinstance(returns, ast.Subscript) and _is_AsyncIterable(returns.value)
        ):
            msg = Y045.format(
                iter_method="__aiter__",
                good_cls="AsyncIterator",
                bad_cls="AsyncIterable",
            )
            self.error(node, msg)

    def _visit_synchronous_method(self, node: ast.FunctionDef) -> None:
        method_name = node.name
        all_args = node.args
        classdef = self.current_class_node
        assert classdef is not None

        if _has_bad_hardcoded_returns(node, classdef=classdef):
            return self._Y034_error(node=node, cls_name=classdef.name)

        returns = node.returns

        if method_name == "__iter__":
            return self._check_iter_returns(node, returns)

        if method_name == "__aiter__":
            return self._check_aiter_returns(node, returns)

        if method_name in {"__exit__", "__aexit__"}:
            return self._check_exit_method(node=node, method_name=method_name)

        if all_args.kwonlyargs:
            return

        non_kw_only_args = _non_kw_only_args_of(all_args)

        # Raise an error for defining __str__ or __repr__ on a class, but only if:
        # 1). The method is not decorated with @abstractmethod
        # 2). The method has the exact same signature as object.__str__/object.__repr__
        if method_name in {"__repr__", "__str__"}:
            if (
                len(non_kw_only_args) == 1
                and _is_object(returns, "str", from_={"builtins"})
                and not any(_is_abstractmethod(deco) for deco in node.decorator_list)
            ):
                self.error(node, Y029)

        elif method_name in {"__eq__", "__ne__"}:
            if len(non_kw_only_args) == 2 and _is_Any(non_kw_only_args[1].annotation):
                self.error(node, Y032.format(method_name=method_name))

    def visit_FunctionDef(self, node: ast.FunctionDef) -> None:
        if self.in_class.active:
            self._visit_synchronous_method(node)
        self._visit_function(node)

    def visit_AsyncFunctionDef(self, node: ast.AsyncFunctionDef) -> None:
        if self.in_class.active:
            classdef = self.current_class_node
            assert classdef is not None
            method_name = node.name
            if _has_bad_hardcoded_returns(node, classdef=classdef):
                self._Y034_error(node=node, cls_name=classdef.name)
            elif method_name == "__aexit__":
                self._check_exit_method(node=node, method_name=method_name)
        self._visit_function(node)

    def _Y019_error(
        self, node: ast.FunctionDef | ast.AsyncFunctionDef, typevar_name: str
    ) -> None:
        cleaned_method = deepcopy(node)
        cleaned_method.decorator_list.clear()
        new_syntax = _unparse_func_node(cleaned_method)
        new_syntax = re.sub(rf"\b{typevar_name}\b", "Self", new_syntax)
        self.error(
            # pass the node for the first argument to `self.error`,
            # rather than the function node,
            # as linenos differ in Python 3.7 and 3.8+ for decorated functions
            node.args.args[0],
            Y019.format(typevar_name=typevar_name, new_syntax=new_syntax),
        )

    def _check_instance_method_for_bad_typevars(
        self,
        *,
        method: ast.FunctionDef | ast.AsyncFunctionDef,
        first_arg_annotation: ast.Name | ast.Subscript,
        return_annotation: ast.Name,
    ) -> None:
        if not isinstance(first_arg_annotation, ast.Name):
            return

        if first_arg_annotation.id != return_annotation.id:
            return

        arg1_annotation_name = first_arg_annotation.id

        if arg1_annotation_name.startswith("_"):
            self._Y019_error(method, arg1_annotation_name)

    def _check_class_method_for_bad_typevars(
        self,
        *,
        method: ast.FunctionDef | ast.AsyncFunctionDef,
        first_arg_annotation: ast.Name | ast.Subscript,
        return_annotation: ast.Name,
    ) -> None:
        if not isinstance(first_arg_annotation, ast.Subscript):
            return

        if isinstance(first_arg_annotation.slice, ast.Name):
            cls_typevar = first_arg_annotation.slice.id
        else:
            return

        # Don't error if the first argument is annotated
        # with `builtins.type[T]` or `typing.Type[T]`
        # These are edge cases, and it's hard to give good error messages for them.
        if not _is_name(first_arg_annotation.value, "type"):
            return

        if cls_typevar == return_annotation.id and cls_typevar.startswith("_"):
            self._Y019_error(method, cls_typevar)

    def check_self_typevars(self, node: ast.FunctionDef | ast.AsyncFunctionDef) -> None:
        pos_or_keyword_args = node.args.args

        if not pos_or_keyword_args:
            return
        return_annotation = node.returns

        if not isinstance(return_annotation, ast.Name):
            return
        first_arg_annotation = pos_or_keyword_args[0].annotation

        if not isinstance(first_arg_annotation, (ast.Name, ast.Subscript)):
            return

        decorator_names = {
            decorator.id
            for decorator in node.decorator_list
            if isinstance(decorator, ast.Name)
        }

        if "classmethod" in decorator_names or node.name == "__new__":
            self._check_class_method_for_bad_typevars(
                method=node,
                first_arg_annotation=first_arg_annotation,
                return_annotation=return_annotation,
            )
        elif "staticmethod" in decorator_names:
            return
        else:
            self._check_instance_method_for_bad_typevars(
                method=node,
                first_arg_annotation=first_arg_annotation,
                return_annotation=return_annotation,
            )

    def _visit_function(self, node: ast.FunctionDef | ast.AsyncFunctionDef) -> None:
        with self.in_function.enabled():
            self.generic_visit(node)

        body = node.body
        if len(body) > 1:
            self.error(body[1], Y048)
        elif body:
            statement = body[0]
            # normally, should just be "..."
            if isinstance(statement, ast.Pass):
                self.error(statement, Y009)
            # Ellipsis is fine. Str (docstrings) is not but we produce
            # tailored error message for it elsewhere.
            elif not (
                isinstance(statement, ast.Expr)
                and isinstance(statement.value, (ast.Ellipsis, ast.Str))
            ):
                self.error(statement, Y010)

        if self.in_class.active:
            self.check_self_typevars(node)

    def visit_arg(self, node: ast.arg) -> None:
        if _is_NoReturn(node.annotation):
            self.error(node, Y050)
        with self.visiting_arg.enabled():
            self.generic_visit(node)

    def visit_arguments(self, node: ast.arguments) -> None:
        args = _non_kw_only_args_of(node)
        defaults = [None] * (len(args) - len(node.defaults)) + node.defaults
        assert len(args) == len(defaults)
        for arg, default in zip(args, defaults):
            self.check_arg_default(arg, default)
        if node.vararg is not None:
            self.visit(node.vararg)
        for arg, default in zip_longest(node.kwonlyargs, node.kw_defaults):
            self.check_arg_default(arg, default)
        if node.kwarg is not None:
            self.visit(node.kwarg)

    def check_arg_default(self, arg: ast.arg, default: ast.expr | None) -> None:
        self.visit(arg)
        if default is not None:
            with self.string_literals_allowed.enabled():
                self.visit(default)
        if default is not None and not _is_valid_default_value_with_annotation(default):
            self.error(default, (Y014 if arg.annotation is None else Y011))

    def error(self, node: ast.AST, message: str) -> None:
        self.errors.append(Error(node.lineno, node.col_offset, message, PyiTreeChecker))

    def _check_for_unused_things(self) -> None:
        """
        After the AST tree has been visited,
        analyse whether there are any unused things in this module.

        We currently check for unused
        - TypeVars
        - ParamSpecs
        - TypeVarTuples
        - Aliases
        - Protocols
        - TypedDicts
        """
        for (cls_name, typevar_name), def_node in self.typevarlike_defs.items():
            if self.all_name_occurrences[typevar_name] == 1:
                self.error(
                    def_node,
                    Y018.format(typevarlike_cls=cls_name, typevar_name=typevar_name),
                )
        for protocol in self.protocol_defs:
            if self.all_name_occurrences[protocol.name] == 0:
                self.error(protocol, Y046.format(protocol_name=protocol.name))
        for class_based_typeddict in self.class_based_typeddicts:
            cls_name = class_based_typeddict.name
            if self.all_name_occurrences[cls_name] == 0:
                self.error(class_based_typeddict, Y049.format(typeddict_name=cls_name))
        for td_name, td_node in self.assignment_based_typeddicts.items():
            if self.all_name_occurrences[td_name] == 1:
                self.error(td_node, Y049.format(typeddict_name=td_name))
        for alias_name, alias in self.typealias_decls.items():
            if self.all_name_occurrences[alias_name] == 1:
                self.error(alias, Y047.format(alias_name=alias_name))

    def run(self, tree: ast.AST) -> Iterator[Error]:
        self.visit(tree)
        self._check_for_unused_things()
        yield from self.errors


_TYPE_COMMENT_REGEX = re.compile(r"#\s*type:\s*(?!\s?ignore)([^#]+)(\s*#.*?)?$")


def _check_for_type_comments(path: Path) -> Iterator[Error]:
    stublines = path.read_text(encoding="UTF-8").splitlines()
    for lineno, line in enumerate(stublines, start=1):
        cleaned_line = line.strip()

        if cleaned_line.startswith("#"):
            continue

        match = _TYPE_COMMENT_REGEX.search(cleaned_line)
        if not match:
            continue

        type_comment = match.group(1).strip()

        try:
            ast.parse(type_comment)
        except SyntaxError:
            continue

        yield Error(lineno, 0, Y033, PyiTreeChecker)


@dataclass
class PyiTreeChecker:
    name: ClassVar[str] = "flake8-pyi"
    version: ClassVar[str] = __version__

    tree: ast.Module | None = None
    filename: str = "(none)"
    options: argparse.Namespace | None = None

    def run(self) -> Iterable[Error]:
        assert self.tree is not None
        path = Path(self.filename)
        if path.suffix == ".pyi":
            yield from _check_for_type_comments(path)
            tree = LegacyNormalizer().visit(self.tree)
            yield from PyiVisitor(filename=path).run(tree)

    @classmethod
    def add_options(cls, parser: OptionManager) -> None:
        """This is brittle, there's multiple levels of caching of defaults."""
        if isinstance(parser.parser, argparse.ArgumentParser):
            parser.parser.set_defaults(filename="*.py,*.pyi")
        else:
            for option in parser.options:
                if option.long_option_name == "--filename":
                    option.default = "*.py,*.pyi"
                    option.option_kwargs["default"] = option.default
                    option.to_optparse().default = option.default
                    parser.parser.defaults[option.dest] = option.default

        with suppress(optparse.OptionConflictError):
            # In tests, sometimes this option gets called twice for some reason.
            parser.add_option(
                "--no-pyi-aware-file-checker",
                default=False,
                action="store_true",
                parse_from_config=True,
                help="don't patch flake8 with .pyi-aware file checker",
            )

    @classmethod
    def parse_options(
        cls, optmanager: OptionManager, options: argparse.Namespace, extra_args
    ) -> None:
        """This is also brittle, only checked with flake8 3.2.1 and master."""
        if not options.no_pyi_aware_file_checker:
            checker.FileChecker = PyiAwareFileChecker


# Please keep error code lists in README and CHANGELOG up to date
Y001 = "Y001 Name of private {} must start with _"
Y002 = (
    "Y002 If test must be a simple comparison against sys.platform or sys.version_info"
)
Y003 = "Y003 Unrecognized sys.version_info check"
Y004 = "Y004 Version comparison must use only major and minor version"
Y005 = "Y005 Version comparison must be against a length-{n} tuple"
Y006 = "Y006 Use only < and >= for version comparisons"
Y007 = "Y007 Unrecognized sys.platform check"
Y008 = 'Y008 Unrecognized platform "{platform}"'
Y009 = 'Y009 Empty body should contain "...", not "pass"'
Y010 = 'Y010 Function body must contain only "..."'
Y011 = "Y011 Only simple default values allowed for typed arguments"
Y012 = 'Y012 Class body must not contain "pass"'
Y013 = 'Y013 Non-empty class body must not contain "..."'
Y014 = "Y014 Only simple default values allowed for arguments"
Y015 = "Y015 Only simple default values are allowed for assignments"
Y016 = 'Y016 Duplicate union member "{}"'
Y017 = "Y017 Only simple assignments allowed"
Y018 = 'Y018 {typevarlike_cls} "{typevar_name}" is not used'
Y019 = 'Y019 Use "_typeshed.Self" instead of "{typevar_name}", e.g. "{new_syntax}"'
Y020 = "Y020 Quoted annotations should never be used in stubs"
Y021 = "Y021 Docstrings should not be included in stubs"
Y022 = "Y022 Use {good_syntax} instead of {bad_syntax} (PEP 585 syntax)"
Y023 = "Y023 Use {good_syntax} instead of {bad_syntax}"
Y024 = 'Y024 Use "typing.NamedTuple" instead of "collections.namedtuple"'
Y025 = (
    'Y025 Use "from collections.abc import Set as AbstractSet" '
    'to avoid confusion with "builtins.set"'
)
Y026 = 'Y026 Use typing_extensions.TypeAlias for type aliases, e.g. "{suggestion}"'
Y028 = "Y028 Use class-based syntax for NamedTuples"
Y029 = "Y029 Defining __repr__ or __str__ in a stub is almost always redundant"
Y030 = "Y030 Multiple Literal members in a union. {suggestion}"
Y031 = "Y031 Use class-based syntax for TypedDicts where possible"
Y032 = (
    'Y032 Prefer "object" to "Any" for the second parameter in "{method_name}" methods'
)
Y033 = (
    "Y033 Do not use type comments in stubs "
    '(e.g. use "x: int" instead of "x = ... # type: int")'
)
Y034 = (
    'Y034 {methods} usually return "self" at runtime. '
    'Consider using "_typeshed.Self" in "{method_name}", e.g. "{suggested_syntax}"'
)
Y035 = (
    'Y035 "{var}" in a stub file must have a value, '
    'as it has the same semantics as "{var}" at runtime.'
)
Y036 = "Y036 Badly defined {method_name} method: {details}"
Y037 = "Y037 Use PEP 604 union types instead of {old_syntax} (e.g. {example})."
Y038 = (
    'Y038 Use "from collections.abc import Set as AbstractSet" '
    'instead of "from typing import AbstractSet" (PEP 585 syntax)'
)
Y039 = 'Y039 Use "str" instead of "typing.Text"'
Y040 = 'Y040 Do not inherit from "object" explicitly, as it is redundant in Python 3'
Y041 = (
    'Y041 Use "{implicit_supertype}" '
    'instead of "{implicit_subtype} | {implicit_supertype}" '
    '(see "The numeric tower" in PEP 484)'
)
Y042 = "Y042 Type aliases should use the CamelCase naming convention"
Y043 = 'Y043 Bad name for a type alias (the "T" suffix implies a TypeVar)'
Y044 = 'Y044 "from __future__ import annotations" has no effect in stub files.'
Y045 = 'Y045 "{iter_method}" methods should return an {good_cls}, not an {bad_cls}'
Y046 = 'Y046 Protocol "{protocol_name}" is not used'
Y047 = 'Y047 Type alias "{alias_name}" is not used'
Y048 = "Y048 Function body should contain exactly one statement"
Y049 = 'Y049 TypedDict "{typeddict_name}" is not used'
Y050 = (
    'Y050 Use "typing_extensions.Never" instead of "NoReturn" for argument annotations'
)
Y051 = 'Y051 "{literal_subtype}" is redundant in a union with "{builtin_supertype}"'
Y052 = 'Y052 Need type annotation for "{variable}"'
Y053 = "Y053 String and bytes literals >50 characters long are not permitted"
Y054 = (
    "Y054 Numeric literals with a string representation "
    ">10 characters long are not permitted"
)<|MERGE_RESOLUTION|>--- conflicted
+++ resolved
@@ -731,50 +731,21 @@
     if isinstance(node, (ast.Ellipsis, ast.NameConstant, ast.Str, ast.Bytes, ast.Num)):
         return True
 
-<<<<<<< HEAD
-    # Negative ints, negative floats, negative complex numbers with no real part
-    if (
-        isinstance(node, ast.UnaryOp)
-        and isinstance(node.op, ast.USub)
-        and isinstance(node.operand, ast.Num)
-=======
-    # strings, bytes
-    if isinstance(node, (ast.Str, ast.Bytes)):
-        return len(str(node.s)) <= 50
-
-    def _is_valid_Num(node: ast.expr) -> TypeGuard[ast.Num]:
-        # The maximum character limit is arbitrary, but here's what it's based on:
-        # Hex representation of 32-bit integers tend to be 10 chars.
-        # So is the decimal representation of the maximum positive signed 32-bit integer.
-        # 0xFFFFFFFF --> 4294967295
-        return isinstance(node, ast.Num) and len(str(node.n)) <= 10
-
-    def _is_valid_math_constant(
-        node: ast.expr, allow_nan: bool = True
-    ) -> TypeGuard[ast.Attribute]:
-        # math.inf, math.nan, math.e, math.pi, math.tau
-        return (
-            isinstance(node, ast.Attribute)
-            and isinstance(node.value, ast.Name)
-            and f"{node.value.id}.{node.attr}" in _ALLOWED_MATH_ATTRIBUTES_IN_DEFAULTS
-            and (allow_nan or f"{node.value.id}.{node.attr}" != "math.nan")
-        )
-
-    # Positive ints, positive floats, positive complex numbers with no real part, math constants
-    if _is_valid_Num(node) or _is_valid_math_constant(node):
-        return True
-    # Negative ints, negative floats, negative complex numbers with no real part, math constants
-    if (
-        isinstance(node, ast.UnaryOp)
-        and isinstance(node.op, ast.USub)
-        and (
-            _is_valid_Num(node.operand)
-            # Don't allow -math.nan
-            or _is_valid_math_constant(node.operand, allow_nan=False)
-        )
->>>>>>> 69df3606
-    ):
-        return True
+    # Negative ints, negative floats, negative complex numbers with no real part,
+    # some constants from the math module
+    if isinstance(node, ast.UnaryOp) and isinstance(node.op, ast.USub):
+        if isinstance(node.operand, ast.Num):
+            return True
+        if isinstance(node.operand, ast.Attribute) and isinstance(
+            node.operand.value, ast.Name
+        ):
+            fullname = f"{node.operand.value.id}.{node.operand.attr}"
+            return (
+                fullname in _ALLOWED_MATH_ATTRIBUTES_IN_DEFAULTS
+                and fullname != "math.nan"
+            )
+        return False
+
     # Complex numbers with a real part and an imaginary part...
     if (
         isinstance(node, ast.BinOp)
@@ -794,13 +765,15 @@
             and type(left.operand.n) is not complex
         ):
             return True
+        return False
+
     # Special cases
-    if (
-        isinstance(node, ast.Attribute)
-        and isinstance(node.value, ast.Name)
-        and f"{node.value.id}.{node.attr}" in _ALLOWED_ATTRIBUTES_IN_DEFAULTS
-    ):
-        return True
+    if isinstance(node, ast.Attribute) and isinstance(node.value, ast.Name):
+        fullname = f"{node.value.id}.{node.attr}"
+        return (fullname in _ALLOWED_ATTRIBUTES_IN_DEFAULTS) or (
+            fullname in _ALLOWED_MATH_ATTRIBUTES_IN_DEFAULTS
+        )
+
     return False
 
 
