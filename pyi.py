--- conflicted
+++ resolved
@@ -1263,9 +1263,5 @@
     'Y032 Prefer "object" to "Any" for the second parameter in "{method_name}" methods'
 )
 Y033 = 'Y033 Do not use type comments in stubs (e.g. use "x: int" instead of "x = ... # type: int")'
-<<<<<<< HEAD
-Y035 = 'Y035 "__all__" in a stub file must have a value, as it has the same semantics as "__all__" at runtime.'
-=======
 Y034 = 'Y034 {methods} usually return "self" at runtime. Consider using "_typeshed.Self" in "{method_name}", e.g. "{suggested_syntax}"'
-Y035 = 'Y035 "__all__" in a stub file should be identical to "__all__" at runtime'
->>>>>>> 864afb34
+Y035 = 'Y035 "__all__" in a stub file must have a value, as it has the same semantics as "__all__" at runtime.'