--- conflicted
+++ resolved
@@ -35,15 +35,9 @@
         with:
           python-version: ${{ matrix.python-version }}
           cache: pip
-<<<<<<< HEAD
           cache-dependency-path: requirements-dev.txt
       - run: pip install -r requirements-dev.txt
-      - run: mypy
-=======
-          cache-dependency-path: pyproject.toml
-      - run: pip install -e .[dev]
       - run: mypy pyi.py
->>>>>>> 75937e61
 
   flake8:
     name: flake8
