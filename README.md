--- conflicted
+++ resolved
@@ -73,11 +73,8 @@
 | Y039 | Use `str` instead of `typing.Text`. This error code is incompatible with stubs supporting Python 2.
 | Y040 | Never explicitly inherit from `object`, as all classes implicitly inherit from `object` in Python 3. This error code is incompatible with stubs supporting Python 2.
 | Y041 | Y041 detects redundant numeric unions. For example, PEP 484 specifies that type checkers should treat `int` as an implicit subtype of `float`, so `int` is redundant in the union `int \| float`. In the same way, `int` is redundant in the union `int \| complex`, and `float` is redundant in the union `float \| complex`.
-<<<<<<< HEAD
 | Y042 | Use `__hash__: ClassVar[None]` instead of `__hash__: None`.
-=======
 | Y043 | Do not use names ending in "T" for private type aliases. (The "T" suffix implies that an object is a `TypeVar`.)
->>>>>>> 68a39627
 
 Many error codes enforce modern conventions, and some cannot yet be used in
 all cases:
