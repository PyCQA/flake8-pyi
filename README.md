--- conflicted
+++ resolved
@@ -65,11 +65,8 @@
 | Y031 | `TypedDict`s should use class-based syntax instead of assignment-based syntax wherever possible. (In situations where this is not possible, such as if a field is a Python keyword or an invalid identifier, this error will not be raised.)
 | Y032 | The second argument of an `__eq__` or `__ne__` method should usually be annotated with `object` rather than `Any`.
 | Y033 | Do not use type comments (e.g. `x = ... # type: int`) in stubs, even if the stub supports Python 2. Always use annotations instead (e.g. `x: int`).
-<<<<<<< HEAD
+| Y034 | Y034 detects common errors where certain methods are annotated as having a fixed return type, despite returning `self` at runtime. Such methods should be annotated with `_typeshed.Self`.<br><br>This check looks for `__new__`, `__enter__` and `__aenter__` methods that return the class's name unparameterised. It also looks for `__iter__` methods that return `Iterator`, even if the class inherits directly from `Iterator`, and for `__aiter__` methods that return `AsyncIterator`, even if the class inherits directly from `AsyncIterator`. The check excludes methods decorated with `@overload` or `@abstractmethod`.
 | Y035 | The value of `__all__` in a stub file should be identical to the value of `__all__` at runtime, as `__all__` has identical semantics in `.pyi` files. E.g. write `__all__ = ["foo", "bar"]` instead of `__all__: list[str]`.
-=======
-| Y034 | Y034 detects common errors where certain methods are annotated as having a fixed return type, despite returning `self` at runtime. Such methods should be annotated with `_typeshed.Self`.<br><br>This check looks for `__new__`, `__enter__` and `__aenter__` methods that return the class's name unparameterised. It also looks for `__iter__` methods that return `Iterator`, even if the class inherits directly from `Iterator`, and for `__aiter__` methods that return `AsyncIterator`, even if the class inherits directly from `AsyncIterator`. The check excludes methods decorated with `@overload` or `@abstractmethod`.
->>>>>>> 5849230b
 
 Many error codes enforce modern conventions, and some cannot yet be used in
 all cases:
