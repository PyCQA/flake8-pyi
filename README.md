--- conflicted
+++ resolved
@@ -78,11 +78,8 @@
 | Y044 | `from __future__ import annotations` has no effect in stub files, as forward references in stubs are enabled by default.
 | Y045 | `__iter__` methods should never return `Iterable[T]`, as they should always return some kind of iterator.
 | Y046 | A private `Protocol` should be used at least once in the file in which it is defined.
-<<<<<<< HEAD
 | Y047 | A private `TypeAlias` should be used at least once in the file in which it is defined.
-=======
 | Y048 | Function bodies should contain exactly one statement. (Note that if a function body includes a docstring, the docstring counts as a "statement".)
->>>>>>> 31e4ce52
 
 Many error codes enforce modern conventions, and some cannot yet be used in
 all cases:
