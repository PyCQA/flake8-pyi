# flake8-pyi

A plugin for Flake8 that provides specializations for
[type hinting stub files](https://www.python.org/dev/peps/pep-0484/#stub-files),
especially interesting for linting
[typeshed](https://github.com/python/typeshed/).


## Functionality

1. Adds the `.pyi` extension to the default value of the `--filename`
   command-line argument to Flake8.  This means stubs are linted by default with
   this plugin enabled, without needing to explicitly list every file.

2. Modifies PyFlakes runs for `.pyi` files to defer checking type annotation
   expressions after the entire file has been read.  This enables support for
   first-class forward references that stub files use.

3. Provides a number of `.pyi`-specific warnings that enforce typeshed's
   style guide.

Note: Be careful when using this plugin in the same environment as other flake8
plugins, as they might generate errors that are inappropriate for
`.pyi` files (e.g., about missing docstrings). We recommend running
`flake8-pyi` in a dedicated environment in your CI.


## List of warnings

This plugin reserves codes starting with **Y0**. The following warnings are
currently emitted:

<<<<<<< HEAD
* Y001: Names of `TypeVar`s, `ParamSpec`s and `TypeVarTuple`s in stubs
  should usually start with `_`. This makes sure you don't accidentally expose
  names internal to the stub.
* Y002: If test must be a simple comparison against `sys.platform` or
  `sys.version_info`. Stub files support simple conditionals to indicate
  differences between Python versions or platforms, but type checkers only
  understand a limited subset of Python syntax, and this warning triggers on
  conditionals that type checkers will probably not understand.
* Y003: Unrecognized `sys.version_info` check. Similar, but triggers on some
  comparisons involving version checks.
* Y004: Version comparison must use only major and minor version. Type checkers
  like mypy don't know about patch versions of Python (e.g. 3.4.3 versus 3.4.4),
  only major and minor versions (3.3 versus 3.4). Therefore, version checks in
  stubs should only use the major and minor versions. If new functionality was
  introduced in a patch version, pretend that it was there all along.
* Y005: Version comparison must be against a length-n tuple.
* Y006: Use only `<` and `>=` for version comparisons. Comparisons involving
  `>` and `<=` may produce unintuitive results when tools do use the full
  `sys.version_info` tuple.
* Y007: Unrecognized `sys.platform` check. Platform checks should be simple
  string comparisons.
* Y008: Unrecognized platform. To prevent you from typos, we warn if you use a
  platform name outside a small set of known platforms (e.g. `"linux"` and
  `"win32"`).
* Y009: Empty body should contain `...`, not `pass`. This is just a stylistic
  choice, but it's the one typeshed made.
* Y010: Function body must contain only `...`. Stub files should not contain
  code, so function bodies should be empty.
* Y011: All default values for typed function arguments must be `...`. Type
  checkers ignore the default value, so the default value is not useful
  information in a stub file.
* Y012: Class body must not contain `pass`.
* Y013: Non-empty class body must not contain `...`.
* Y014: All default values for arguments must be `...`. A stronger version
  of Y011 that includes arguments without type annotations.
* Y015: Attribute must not have a default value other than `...`.
* Y016: Unions shouldn't contain duplicates, e.g. `str | str` is not allowed.
* Y017: Stubs should not contain assignments with multiple targets or non-name
  targets.
* Y018: A private `TypeVar` should be used at least once in the file in which
  it is defined.
* Y019: Certain kinds of methods should use `_typeshed.Self` instead of
  defining custom `TypeVar`s for their return annotation. This check currently
  applies for instance methods that return `self`, class methods that return
  an instance of `cls`, and `__new__` methods.
* Y020: Quoted annotations should never be used in stubs.
* Y021: Docstrings should not be included in stubs.
* Y022: Imports linting: use typing-module aliases to stdlib objects as little
  as possible (e.g. `builtins.list` over `typing.List`,
  `collections.Counter` over `typing.Counter`, etc.).
* Y023: Where there is no detriment to backwards compatibility, import objects
  such as `ClassVar` and `NoReturn` from `typing` rather than
  `typing_extensions`.
* Y024: Use `typing.NamedTuple` instead of `collections.namedtuple`, as it
  allows for more precise type inference.
* Y025: Always alias `collections.abc.Set` when importing it, so as to avoid
  confusion with `builtins.set`.
* Y026: Type aliases should be explicitly demarcated with `typing.TypeAlias`.
* Y027: Same as Y022. Unlike Y022, however, the imports disallowed with this
  error code are required if you wish to write Python 2-compatible stubs.
  Switch this error code off in your config file if you support Python 2.
* Y028: Always use class-based syntax for `typing.NamedTuple`, instead of
  assignment-based syntax.
* Y029: It is almost always redundant to define `__str__` or `__repr__` in
  a stub file, as the signatures are almost always identical to
  `object.__str__` and `object.__repr__`.
* Y030: Union expressions should never have more than one `Literal` member,
  as `Literal[1] | Literal[2]` is semantically identical to
  `Literal[1, 2]`.
* Y031: TypedDicts should use class-based syntax instead of assignment-based
  syntax wherever possible. (In situations where this is not possible, such as
  if a field is a Python keyword or an invalid identifier, this error will not
  be raised.)
* Y032: Use ``ParamSpec`` to annotate certain kinds of functions. (E.g.
  ``def foo(func: Callable[..., R], *args: Any, **kwargs: Any) -> R: ...``
  should probably be rewritten as
  ``def foo(func: Callable[P, R], *args: P.args, **kwargs: P.kwargs) -> R: ...``
=======
| Code | Description 
|------|-------------
| Y001 | Names of `TypeVar`s, `ParamSpec`s and `TypeVarTuple`s in stubs should usually start with `_`. This makes sure you don't accidentally expose names internal to the stub.
| Y002 | If test must be a simple comparison against `sys.platform` or `sys.version_info`. Stub files support simple conditionals to indicate differences between Python versions or platforms, but type checkers only understand a limited subset of Python syntax, and this warning triggers on conditionals that type checkers will probably not understand.
| Y003 | Unrecognized `sys.version_info` check. Similar, but triggers on some comparisons involving version checks.
| Y004 | Version comparison must use only major and minor version. Type checkers like mypy don't know about patch versions of Python (e.g. 3.4.3 versus 3.4.4), only major and minor versions (3.3 versus 3.4). Therefore, version checks in stubs should only use the major and minor versions. If new functionality was introduced in a patch version, pretend that it was there all along.
| Y005 | Version comparison must be against a length-n tuple.
| Y006 | Use only `<` and `>=` for version comparisons. Comparisons involving `>` and `<=` may produce unintuitive results when tools do use the full `sys.version_info` tuple.
| Y007 | Unrecognized `sys.platform` check. Platform checks should be simple string comparisons.
| Y008 | Unrecognized platform. To prevent you from typos, we warn if you use a platform name outside a small set of known platforms (e.g. `"linux"` and `"win32"`).
| Y009 | Empty body should contain `...`, not `pass`. This is just a stylistic choice, but it's the one typeshed made.
| Y010 | Function body must contain only `...`. Stub files should not contain code, so function bodies should be empty.
| Y011 | All default values for typed function arguments must be `...`. Type checkers ignore the default value, so the default value is not useful information in a stub file.
| Y012 | Class body must not contain `pass`.
| Y013 | Non-empty class body must not contain `...`.
| Y014 | All default values for arguments must be `...`. A stronger version of Y011 that includes arguments without type annotations.
| Y015 | Attribute must not have a default value other than `...`.
| Y016 | Unions shouldn't contain duplicates, e.g. `str \| str` is not allowed.
| Y017 | Stubs should not contain assignments with multiple targets or non-name targets.
| Y018 | A private `TypeVar` should be used at least once in the file in which it is defined.
| Y019 | Certain kinds of methods should use `_typeshed.Self` instead of defining custom `TypeVar`s for their return annotation. This check currently applies for instance methods that return `self`, class methods that return an instance of `cls`, and `__new__` methods.
| Y020 | Quoted annotations should never be used in stubs.
| Y021 | Docstrings should not be included in stubs.
| Y022 | Imports linting: use typing-module aliases to stdlib objects as little as possible (e.g. `builtins.list` over `typing.List`, `collections.Counter` over `typing.Counter`, etc.).
| Y023 | Where there is no detriment to backwards compatibility, import objects such as `ClassVar` and `NoReturn` from `typing` rather than `typing_extensions`.
| Y024 | Use `typing.NamedTuple` instead of `collections.namedtuple`, as it allows for more precise type inference.
| Y025 | Always alias `collections.abc.Set` when importing it, so as to avoid confusion with `builtins.set`.
| Y026 | Type aliases should be explicitly demarcated with `typing.TypeAlias`.
| Y027 | Same as Y022. Unlike Y022, however, the imports disallowed with this error code are required if you wish to write Python 2-compatible stubs. Switch this error code off in your config file if you support Python 2.
| Y028 | Always use class-based syntax for `typing.NamedTuple`, instead of assignment-based syntax.
| Y029 | It is almost always redundant to define `__str__` or `__repr__` in a stub file, as the signatures are almost always identical to `object.__str__` and `object.__repr__`.
| Y030 | Union expressions should never have more than one `Literal` member, as `Literal[1] \| Literal[2]` is semantically identical to `Literal[1, 2]`.
| Y031 | `TypedDict`s should use class-based syntax instead of assignment-based syntax wherever possible. (In situations where this is not possible, such as if a field is a Python keyword or an invalid identifier, this error will not be raised.)
>>>>>>> 83e54737

Many error codes enforce modern conventions, and some cannot yet be used in
all cases:

* Y026 is incompatible with the pytype type checker and should be turned
  off for stubs that need to be compatible with pytype. A fix is tracked
  [here](https://github.com/google/pytype/issues/787).
* Y027 is incompatible with Python 2 and should only be used in stubs
  that are meant only for Python 3.

## License

MIT


## Authors

Originally created by [Łukasz Langa](mailto:lukasz@langa.pl) and
now maintained by
[Jelle Zijlstra](mailto:jelle.zijlstra@gmail.com),
[Alex Waygood](mailto:alex.waygood@gmail.com),
Sebastian Rittau, Akuli, and Shantanu.

## See also

* [Changelog](./CHANGELOG.md)
* [Information for contributors](./CONTRIBUTING.md)<|MERGE_RESOLUTION|>--- conflicted
+++ resolved
@@ -30,85 +30,6 @@
 This plugin reserves codes starting with **Y0**. The following warnings are
 currently emitted:
 
-<<<<<<< HEAD
-* Y001: Names of `TypeVar`s, `ParamSpec`s and `TypeVarTuple`s in stubs
-  should usually start with `_`. This makes sure you don't accidentally expose
-  names internal to the stub.
-* Y002: If test must be a simple comparison against `sys.platform` or
-  `sys.version_info`. Stub files support simple conditionals to indicate
-  differences between Python versions or platforms, but type checkers only
-  understand a limited subset of Python syntax, and this warning triggers on
-  conditionals that type checkers will probably not understand.
-* Y003: Unrecognized `sys.version_info` check. Similar, but triggers on some
-  comparisons involving version checks.
-* Y004: Version comparison must use only major and minor version. Type checkers
-  like mypy don't know about patch versions of Python (e.g. 3.4.3 versus 3.4.4),
-  only major and minor versions (3.3 versus 3.4). Therefore, version checks in
-  stubs should only use the major and minor versions. If new functionality was
-  introduced in a patch version, pretend that it was there all along.
-* Y005: Version comparison must be against a length-n tuple.
-* Y006: Use only `<` and `>=` for version comparisons. Comparisons involving
-  `>` and `<=` may produce unintuitive results when tools do use the full
-  `sys.version_info` tuple.
-* Y007: Unrecognized `sys.platform` check. Platform checks should be simple
-  string comparisons.
-* Y008: Unrecognized platform. To prevent you from typos, we warn if you use a
-  platform name outside a small set of known platforms (e.g. `"linux"` and
-  `"win32"`).
-* Y009: Empty body should contain `...`, not `pass`. This is just a stylistic
-  choice, but it's the one typeshed made.
-* Y010: Function body must contain only `...`. Stub files should not contain
-  code, so function bodies should be empty.
-* Y011: All default values for typed function arguments must be `...`. Type
-  checkers ignore the default value, so the default value is not useful
-  information in a stub file.
-* Y012: Class body must not contain `pass`.
-* Y013: Non-empty class body must not contain `...`.
-* Y014: All default values for arguments must be `...`. A stronger version
-  of Y011 that includes arguments without type annotations.
-* Y015: Attribute must not have a default value other than `...`.
-* Y016: Unions shouldn't contain duplicates, e.g. `str | str` is not allowed.
-* Y017: Stubs should not contain assignments with multiple targets or non-name
-  targets.
-* Y018: A private `TypeVar` should be used at least once in the file in which
-  it is defined.
-* Y019: Certain kinds of methods should use `_typeshed.Self` instead of
-  defining custom `TypeVar`s for their return annotation. This check currently
-  applies for instance methods that return `self`, class methods that return
-  an instance of `cls`, and `__new__` methods.
-* Y020: Quoted annotations should never be used in stubs.
-* Y021: Docstrings should not be included in stubs.
-* Y022: Imports linting: use typing-module aliases to stdlib objects as little
-  as possible (e.g. `builtins.list` over `typing.List`,
-  `collections.Counter` over `typing.Counter`, etc.).
-* Y023: Where there is no detriment to backwards compatibility, import objects
-  such as `ClassVar` and `NoReturn` from `typing` rather than
-  `typing_extensions`.
-* Y024: Use `typing.NamedTuple` instead of `collections.namedtuple`, as it
-  allows for more precise type inference.
-* Y025: Always alias `collections.abc.Set` when importing it, so as to avoid
-  confusion with `builtins.set`.
-* Y026: Type aliases should be explicitly demarcated with `typing.TypeAlias`.
-* Y027: Same as Y022. Unlike Y022, however, the imports disallowed with this
-  error code are required if you wish to write Python 2-compatible stubs.
-  Switch this error code off in your config file if you support Python 2.
-* Y028: Always use class-based syntax for `typing.NamedTuple`, instead of
-  assignment-based syntax.
-* Y029: It is almost always redundant to define `__str__` or `__repr__` in
-  a stub file, as the signatures are almost always identical to
-  `object.__str__` and `object.__repr__`.
-* Y030: Union expressions should never have more than one `Literal` member,
-  as `Literal[1] | Literal[2]` is semantically identical to
-  `Literal[1, 2]`.
-* Y031: TypedDicts should use class-based syntax instead of assignment-based
-  syntax wherever possible. (In situations where this is not possible, such as
-  if a field is a Python keyword or an invalid identifier, this error will not
-  be raised.)
-* Y032: Use ``ParamSpec`` to annotate certain kinds of functions. (E.g.
-  ``def foo(func: Callable[..., R], *args: Any, **kwargs: Any) -> R: ...``
-  should probably be rewritten as
-  ``def foo(func: Callable[P, R], *args: P.args, **kwargs: P.kwargs) -> R: ...``
-=======
 | Code | Description 
 |------|-------------
 | Y001 | Names of `TypeVar`s, `ParamSpec`s and `TypeVarTuple`s in stubs should usually start with `_`. This makes sure you don't accidentally expose names internal to the stub.
@@ -142,7 +63,7 @@
 | Y029 | It is almost always redundant to define `__str__` or `__repr__` in a stub file, as the signatures are almost always identical to `object.__str__` and `object.__repr__`.
 | Y030 | Union expressions should never have more than one `Literal` member, as `Literal[1] \| Literal[2]` is semantically identical to `Literal[1, 2]`.
 | Y031 | `TypedDict`s should use class-based syntax instead of assignment-based syntax wherever possible. (In situations where this is not possible, such as if a field is a Python keyword or an invalid identifier, this error will not be raised.)
->>>>>>> 83e54737
+| Y032 | Use `ParamSpec` to annotate certain kinds of functions. (E.g. `def foo(func: Callable[..., R], *args: Any, **kwargs: Any) -> R: ...` should probably be rewritten as `def foo(func: Callable[P, R], *args: P.args, **kwargs: P.kwargs) -> R: ...`.
 
 Many error codes enforce modern conventions, and some cannot yet be used in
 all cases:
