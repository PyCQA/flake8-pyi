--- conflicted
+++ resolved
@@ -13,71 +13,6 @@
 
 The following warnings are currently emitted by default:
 
-<<<<<<< HEAD
-| Code | Description
-|------|-------------
-| Y001 | Names of `TypeVar`s, `ParamSpec`s and `TypeVarTuple`s in stubs should usually start with `_`. This makes sure you don't accidentally expose names internal to the stub.
-| Y002 | An `if` test must be a simple comparison against `sys.platform` or `sys.version_info`. Stub files support simple conditionals to indicate differences between Python versions or platforms, but type checkers only understand a limited subset of Python syntax. This warning is emitted on conditionals that type checkers may not understand.
-| Y003 | Unrecognized `sys.version_info` check. Similar to Y002, but adds some additional checks specific to `sys.version_info` comparisons.
-| Y004 | Version comparison must use only major and minor version. Type checkers like mypy don't know about patch versions of Python (e.g. 3.4.3 versus 3.4.4), only major and minor versions (3.3 versus 3.4). Therefore, version checks in stubs should only use the major and minor versions. If new functionality was introduced in a patch version, pretend that it was there all along.
-| Y005 | Version comparison must be against a length-n tuple.
-| Y006 | Use only `<` and `>=` for version comparisons. Comparisons involving `>` and `<=` may produce unintuitive results when tools do use the full `sys.version_info` tuple.
-| Y007 | Unrecognized `sys.platform` check. Platform checks should be simple string comparisons.
-| Y008 | Unrecognized platform in a `sys.platform` check. To prevent you from typos, we warn if you use a platform name outside a small set of known platforms (e.g. `"linux"` and `"win32"`).
-| Y009 | Empty class or function body should contain `...`, not `pass`. This is just a stylistic choice, but it's the one typeshed made.
-| Y010 | Function body must contain only `...`. Stub files should not contain code, so function bodies should be empty.
-| Y011 | Only simple default values (`int`, `float`, `complex`, `bytes`, `str`, `bool`, `None`, `...`, or simple container literals) are allowed for typed function arguments. Type checkers ignore the default value, so the default value is not useful information for type-checking, but it may be useful information for other users of stubs such as IDEs. If you're writing a stub for a function that has a more complex default value, use `...` instead of trying to reproduce the runtime default exactly in the stub. Also use `...` for very long numbers, very long strings, very long bytes, or defaults that vary according to the machine Python is being run on.
-| Y012 | Class body must not contain `pass`.
-| Y013 | Non-empty class body must not contain `...`.
-| Y014 | Only simple default values are allowed for any function arguments. A stronger version of Y011 that includes arguments without type annotations.
-| Y015 | Only simple default values are allowed for assignments. Similar to Y011, but for assignments rather than parameter annotations.
-| Y016 | Unions shouldn't contain duplicates, e.g. `str \| str` is not allowed.
-| Y017 | Stubs should not contain assignments with multiple targets or non-name targets. E.g. `T, S = TypeVar("T"), TypeVar("S")` is disallowed, as is `foo.bar = TypeVar("T")`.
-| Y018 | A private `TypeVar` should be used at least once in the file in which it is defined.
-| Y019 | Certain kinds of methods should use `typing_extensions.Self` instead of defining custom `TypeVar`s for their return annotation. This check currently applies for instance methods that return `self`, class methods that return an instance of `cls`, and `__new__` methods.
-| Y020 | Quoted annotations should never be used in stubs.
-| Y021 | Docstrings should not be included in stubs.
-| Y022 | The `typing` and `typing_extensions` modules include various aliases to stdlib objects. Use these as little as possible (e.g. prefer `builtins.list` over `typing.List`, `collections.Counter` over `typing.Counter`, etc.).
-| Y023 | Where there is no detriment to backwards compatibility, import objects such as `ClassVar` and `NoReturn` from `typing` rather than `typing_extensions`.
-| Y024 | Use `typing.NamedTuple` instead of `collections.namedtuple`, as it allows for more precise type inference.
-| Y025 | Always alias `collections.abc.Set` when importing it, so as to avoid confusion with `builtins.set`. E.g. use `from collections.abc import Set as AbstractSet` instead of `from collections.abc import Set`.
-| Y026 | Type aliases should be explicitly demarcated with `typing.TypeAlias` (or use a [PEP-695](https://peps.python.org/pep-0695/) type statement).
-| Y028 | Always use class-based syntax for `typing.NamedTuple`, instead of assignment-based syntax.
-| Y029 | It is almost always redundant to define `__str__` or `__repr__` in a stub file, as the signatures are almost always identical to `object.__str__` and `object.__repr__`.
-| Y030 | Union expressions should never have more than one `Literal` member, as `Literal[1] \| Literal[2]` is semantically identical to `Literal[1, 2]`.
-| Y031 | `TypedDict`s should use class-based syntax instead of assignment-based syntax wherever possible. (In situations where this is not possible, such as if a field is a Python keyword or an invalid identifier, this error will not be emitted.)
-| Y032 | The second argument of an `__eq__` or `__ne__` method should usually be annotated with `object` rather than `Any`.
-| Y033 | Do not use type comments (e.g. `x = ... # type: int`) in stubs. Always use annotations instead (e.g. `x: int`).
-| Y034 | Y034 detects common errors where certain methods are annotated as having a fixed return type, despite returning `self` at runtime. Such methods should be annotated with `typing_extensions.Self`. This check looks for:<br><br>&nbsp;&nbsp;**1.**&nbsp;&nbsp;Any in-place BinOp dunder methods (`__iadd__`, `__ior__`, etc.) that do not return `Self`.<br>&nbsp;&nbsp;**2.**&nbsp;&nbsp;`__new__`, `__enter__` and `__aenter__` methods that return the class's name unparameterised.<br>&nbsp;&nbsp;**3.**&nbsp;&nbsp;`__iter__` methods that return `Iterator`, even if the class inherits directly from `Iterator`.<br>&nbsp;&nbsp;**4.**&nbsp;&nbsp;`__aiter__` methods that return `AsyncIterator`, even if the class inherits directly from `AsyncIterator`.<br><br>This check excludes methods decorated with `@overload` or `@abstractmethod`.
-| Y035 | `__all__`, `__match_args__` and `__slots__` in a stub file should always have values, as these special variables in a `.pyi` file have identical semantics in a stub as at runtime. E.g. write `__all__ = ["foo", "bar"]` instead of `__all__: list[str]`.
-| Y036 | Y036 detects common errors in `__exit__` and `__aexit__` methods. For example, the first argument in an `__exit__` method should either be annotated with `object`, `_typeshed.Unused` (a special alias for `object`) or `type[BaseException] \| None`.
-| Y037 | Use PEP 604 syntax instead of `typing(_extensions).Union` and `typing(_extensions).Optional`. E.g. use `str \| int` instead of `Union[str, int]`, and use `str \| None` instead of `Optional[str]`.
-| Y038 | Use `from collections.abc import Set as AbstractSet` instead of `from typing import AbstractSet` or `from typing_extensions import AbstractSet`.
-| Y039 | Use `str` instead of `typing.Text` or `typing_extensions.Text`.
-| Y040 | Never explicitly inherit from `object`, as all classes implicitly inherit from `object` in Python 3.
-| Y041 | Y041 detects redundant numeric unions in the context of parameter annotations. For example, PEP 484 specifies that type checkers should allow `int` objects to be passed to a function, even if the function states that it accepts a `float`. As such, `int` is redundant in the union `int \| float` in the context of a parameter annotation. In the same way, `int` is sometimes redundant in the union `int \| complex`, and `float` is sometimes redundant in the union `float \| complex`.
-| Y042 | Type alias names should use CamelCase rather than snake_case.
-| Y043 | Do not use names ending in "T" for private type aliases. (The "T" suffix implies that an object is a `TypeVar`.)
-| Y044 | `from __future__ import annotations` has no effect in stub files, since type checkers automatically treat stubs as having those semantics.
-| Y045 | `__iter__` methods should never return `Iterable[T]`, as they should always return some kind of iterator.
-| Y046 | A private `Protocol` should be used at least once in the file in which it is defined.
-| Y047 | A private `TypeAlias` should be used at least once in the file in which it is defined.
-| Y048 | Function bodies should contain exactly one statement. (Note that if a function body includes a docstring, the docstring counts as a "statement".)
-| Y049 | A private `TypedDict` should be used at least once in the file in which it is defined.
-| Y050 | Prefer `typing_extensions.Never` over `typing.NoReturn` for argument annotations. This is a purely stylistic choice in the name of readability.
-| Y051 | Y051 detects redundant unions between `Literal` types and builtin supertypes. For example, `Literal[5]` is redundant in the union `int \| Literal[5]`, and `Literal[True]` is redundant in the union `Literal[True] \| bool`.
-| Y052 | Y052 disallows assignments to constant values where the assignment does not have a type annotation. For example, `x = 0` in the global namespace is ambiguous in a stub, as there are four different types that could be inferred for the variable `x`: `int`, `Final[int]`, `Literal[0]`, or `Final[Literal[0]]`. Enum members are excluded from this check, as are various special assignments such as `__all__` and `__match_args__`.
-| Y053 | Only string and bytes literals <=50 characters long are permitted.
-| Y054 | Only numeric literals with a string representation <=10 characters long are permitted.
-| Y055 | Unions of the form `type[X] \| type[Y]` can be simplified to `type[X \| Y]`. Similarly, `Union[type[X], type[Y]]` can be simplified to `type[Union[X, Y]]`.
-| Y056 | Do not call methods such as `.append()`, `.extend()` or `.remove()` on `__all__`. Different type checkers have varying levels of support for calling these methods on `__all__`. Use `+=` instead, which is known to be supported by all major type checkers.
-| Y057 | Do not use `typing.ByteString` or `collections.abc.ByteString`. These types have unclear semantics, and are deprecated; use  `typing_extensions.Buffer` or a union such as `bytes \| bytearray \| memoryview` instead. See [PEP 688](https://peps.python.org/pep-0688/) for more details.
-| Y058 | Use `Iterator` rather than `Generator` as the return value for simple `__iter__` methods, and `AsyncIterator` rather than `AsyncGenerator` as the return value for simple `__aiter__` methods. Using `(Async)Iterator` for these methods is simpler and more elegant, and reflects the fact that the precise kind of iterator returned from an `__iter__` method is usually an implementation detail that could change at any time, and should not be relied upon.
-| Y059 | `Generic[]` should always be the last base class, if it is present in a class's bases tuple. At runtime, if `Generic[]` is not the final class in a the bases tuple, this [can cause the class creation to fail](https://github.com/python/cpython/issues/106102). In a stub file, however, this rule is enforced purely for stylistic consistency.
-| Y060 | Redundant inheritance from `Generic[]`. For example, `class Foo(Iterable[_T], Generic[_T]): ...` can be written more simply as `class Foo(Iterable[_T]): ...`.<br><br>To avoid false-positive errors, and to avoid complexity in the implementation, this check is deliberately conservative: it only looks at classes that have exactly two bases.
-| Y061 | Do not use `None` inside a `Literal[]` slice. For example, use `Literal["foo"] \| None` instead of `Literal["foo", None]`. While both are legal according to [PEP 586](https://peps.python.org/pep-0586/), the former is preferred for stylistic consistency.
-| Y062 | Protocol methods should not have positional-or-keyword parameters. Usually, a positional-only parameter is better.
-=======
 | Code | Description | Code category
 |------|-------------|---------------
 | <a id="Y001" href="#Y001">Y001</a> | Names of `TypeVar`s, `ParamSpec`s and `TypeVarTuple`s in stubs should usually start with `_`. This makes sure you don't accidentally expose names internal to the stub. | Correctness
@@ -145,7 +80,7 @@
 | <a id="Y064" href="#Y064">Y064</a> | Use simpler syntax to define final literal types. For example, use `x: Final = 42` instead of `x: Final[Literal[42]]`. | Style
 | <a id="Y065" href="#Y065">Y065</a> | Don't use bare `Incomplete` in argument and return annotations. Instead, leave them unannotated. Omitting an annotation entirely from a function will cause some type checkers to view the parameter or return type as "untyped"; this may result in stricter type-checking on code that makes use of the stubbed function. | Style
 | <a id="Y066" href="#Y066">Y066</a> | When using if/else with `sys.version_info`, put the code for new Python versions first. | Style
->>>>>>> 06a26821
+| <a id="Y067" href="#Y066">Y067</a> | Protocol methods should not have positional-or-keyword parameters. Usually, a positional-only parameter is better.
 
 ## Warnings disabled by default
 
